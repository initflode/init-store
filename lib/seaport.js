"use strict";
var __assign = (this && this.__assign) || Object.assign || function(t) {
    for (var s, i = 1, n = arguments.length; i < n; i++) {
        s = arguments[i];
        for (var p in s) if (Object.prototype.hasOwnProperty.call(s, p))
            t[p] = s[p];
    }
    return t;
};
var __awaiter = (this && this.__awaiter) || function (thisArg, _arguments, P, generator) {
    return new (P || (P = Promise))(function (resolve, reject) {
        function fulfilled(value) { try { step(generator.next(value)); } catch (e) { reject(e); } }
        function rejected(value) { try { step(generator["throw"](value)); } catch (e) { reject(e); } }
        function step(result) { result.done ? resolve(result.value) : new P(function (resolve) { resolve(result.value); }).then(fulfilled, rejected); }
        step((generator = generator.apply(thisArg, _arguments || [])).next());
    });
};
var __generator = (this && this.__generator) || function (thisArg, body) {
    var _ = { label: 0, sent: function() { if (t[0] & 1) throw t[1]; return t[1]; }, trys: [], ops: [] }, f, y, t, g;
    return g = { next: verb(0), "throw": verb(1), "return": verb(2) }, typeof Symbol === "function" && (g[Symbol.iterator] = function() { return this; }), g;
    function verb(n) { return function (v) { return step([n, v]); }; }
    function step(op) {
        if (f) throw new TypeError("Generator is already executing.");
        while (_) try {
            if (f = 1, y && (t = op[0] & 2 ? y["return"] : op[0] ? y["throw"] || ((t = y["return"]) && t.call(y), 0) : y.next) && !(t = t.call(y, op[1])).done) return t;
            if (y = 0, t) op = [op[0] & 2, t.value];
            switch (op[0]) {
                case 0: case 1: t = op; break;
                case 4: _.label++; return { value: op[1], done: false };
                case 5: _.label++; y = op[1]; op = [0]; continue;
                case 7: op = _.ops.pop(); _.trys.pop(); continue;
                default:
                    if (!(t = _.trys, t = t.length > 0 && t[t.length - 1]) && (op[0] === 6 || op[0] === 2)) { _ = 0; continue; }
                    if (op[0] === 3 && (!t || (op[1] > t[0] && op[1] < t[3]))) { _.label = op[1]; break; }
                    if (op[0] === 6 && _.label < t[1]) { _.label = t[1]; t = op; break; }
                    if (t && _.label < t[2]) { _.label = t[2]; _.ops.push(op); break; }
                    if (t[2]) _.ops.pop();
                    _.trys.pop(); continue;
            }
            op = body.call(thisArg, _);
        } catch (e) { op = [6, e]; y = 0; } finally { f = t = 0; }
        if (op[0] & 5) throw op[1]; return { value: op[0] ? op[1] : void 0, done: true };
    }
};
Object.defineProperty(exports, "__esModule", { value: true });
var Web3 = require("web3");
var wyvern_js_1 = require("wyvern-js");
var WyvernSchemas = require("wyvern-schemas/dist-tsc");
var _ = require("lodash");
var api_1 = require("./api");
var contracts_1 = require("./contracts");
var types_1 = require("./types");
var utils_1 = require("./utils");
var bignumber_js_1 = require("bignumber.js");
var fbemitter_1 = require("fbemitter");
var ethereumjs_util_1 = require("ethereumjs-util");
var OpenSeaPort = /** @class */ (function () {
    /**
     * Your very own seaport.
     * Create a new instance of OpenSeaJS.
     * @param provider Web3 Provider to use for transactions. For example:
     *  `const provider = new Web3.providers.HttpProvider('https://mainnet.infura.io')`
     * @param apiConfig configuration options, including `networkName`
     * @param logger logger, optional, a function that will be called with debugging
     *  information
     */
    function OpenSeaPort(provider, apiConfig, logger) {
        if (apiConfig === void 0) { apiConfig = {}; }
        // Extra gwei to add to the mean gas price when making transactions
        this.gasPriceAddition = new bignumber_js_1.BigNumber(3);
        // Multiply gas estimate by this factor when making transactions
        this.gasIncreaseFactor = utils_1.DEFAULT_GAS_INCREASE_FACTOR;
        apiConfig.networkName = apiConfig.networkName || types_1.Network.Main;
        apiConfig.gasPrice = apiConfig.gasPrice || utils_1.makeBigNumber(300000);
        // API config
        this.api = new api_1.OpenSeaAPI(apiConfig);
        // Web3 Config
        this.web3 = new Web3(provider);
        this._networkName = apiConfig.networkName;
        // WyvernJS config
        this._wyvernProtocol = new wyvern_js_1.WyvernProtocol(provider, {
            network: this._networkName,
            gasPrice: apiConfig.gasPrice,
        });
        // WyvernJS config for readonly (optimization for infura calls)
        var readonlyProvider = new Web3.providers.HttpProvider(this._networkName == types_1.Network.Main ? utils_1.MAINNET_PROVIDER_URL : utils_1.RINKEBY_PROVIDER_URL);
        this._wyvernProtocolReadOnly = new wyvern_js_1.WyvernProtocol(readonlyProvider, {
            network: this._networkName,
            gasPrice: apiConfig.gasPrice,
        });
        // Emit events
        this._emitter = new fbemitter_1.EventEmitter();
        // Debugging: default to nothing
        this.logger = logger || (function (arg) { return arg; });
    }
    /**
     * Add a listener to a marketplace event
     * @param event An event to listen for
     * @param listener A callback that will accept an object with event data
     * @param once Whether the listener should only be called once
     */
    OpenSeaPort.prototype.addListener = function (event, listener, once) {
        if (once === void 0) { once = false; }
        var subscription = once
            ? this._emitter.once(event, listener)
            : this._emitter.addListener(event, listener);
        return subscription;
    };
    /**
     * Remove an event listener, included here for completeness.
     * Simply calls `.remove()` on a subscription
     * @param subscription The event subscription returned from `addListener`
     */
    OpenSeaPort.prototype.removeListener = function (subscription) {
        subscription.remove();
    };
    /**
     * Remove all event listeners. Good idea to call this when you're unmounting
     * a component that listens to events to make UI updates
     * @param event Optional EventType to remove listeners for
     */
    OpenSeaPort.prototype.removeAllListeners = function (event) {
        this._emitter.removeAllListeners(event);
    };
    /**
     * Wrap ETH into W-ETH.
     * W-ETH is needed for placing buy orders (making offers).
     * Emits the `WrapEth` event when the transaction is prompted.
     * @param param0 __namedParameters Object
     * @param amountInEth How much ether to wrap
     * @param accountAddress Address of the user's wallet containing the ether
     */
    OpenSeaPort.prototype.wrapEth = function (_a) {
        var amountInEth = _a.amountInEth, accountAddress = _a.accountAddress;
        return __awaiter(this, void 0, void 0, function () {
            var token, amount, gasPrice, txHash;
            var _this = this;
            return __generator(this, function (_b) {
                switch (_b.label) {
                    case 0:
                        token = WyvernSchemas.tokens[this._networkName].canonicalWrappedEther;
                        amount = wyvern_js_1.WyvernProtocol.toBaseUnitAmount(utils_1.makeBigNumber(amountInEth), token.decimals);
                        this._dispatch(types_1.EventType.WrapEth, { accountAddress: accountAddress, amount: amount });
                        return [4 /*yield*/, this._computeGasPrice()];
                    case 1:
                        gasPrice = _b.sent();
                        return [4 /*yield*/, utils_1.sendRawTransaction(this.web3, {
                                from: accountAddress,
                                to: token.address,
                                value: amount,
                                data: WyvernSchemas.encodeCall(contracts_1.getMethod(contracts_1.CanonicalWETH, 'deposit'), []),
                                gasPrice: gasPrice
                            }, function (error) {
                                _this._dispatch(types_1.EventType.TransactionDenied, { error: error, accountAddress: accountAddress });
                            })];
                    case 2:
                        txHash = _b.sent();
                        return [4 /*yield*/, this._confirmTransaction(txHash, types_1.EventType.WrapEth, "Wrapping ETH")];
                    case 3:
                        _b.sent();
                        return [2 /*return*/];
                }
            });
        });
    };
    /**
     * Unwrap W-ETH into ETH.
     * Emits the `UnwrapWeth` event when the transaction is prompted.
     * @param param0 __namedParameters Object
     * @param amountInEth How much W-ETH to unwrap
     * @param accountAddress Address of the user's wallet containing the W-ETH
     */
    OpenSeaPort.prototype.unwrapWeth = function (_a) {
        var amountInEth = _a.amountInEth, accountAddress = _a.accountAddress;
        return __awaiter(this, void 0, void 0, function () {
            var token, amount, gasPrice, txHash;
            var _this = this;
            return __generator(this, function (_b) {
                switch (_b.label) {
                    case 0:
                        token = WyvernSchemas.tokens[this._networkName].canonicalWrappedEther;
                        amount = wyvern_js_1.WyvernProtocol.toBaseUnitAmount(utils_1.makeBigNumber(amountInEth), token.decimals);
                        this._dispatch(types_1.EventType.UnwrapWeth, { accountAddress: accountAddress, amount: amount });
                        return [4 /*yield*/, this._computeGasPrice()];
                    case 1:
                        gasPrice = _b.sent();
                        return [4 /*yield*/, utils_1.sendRawTransaction(this.web3, {
                                from: accountAddress,
                                to: token.address,
                                value: 0,
                                data: WyvernSchemas.encodeCall(contracts_1.getMethod(contracts_1.CanonicalWETH, 'withdraw'), [amount.toString()]),
                                gasPrice: gasPrice
                            }, function (error) {
                                _this._dispatch(types_1.EventType.TransactionDenied, { error: error, accountAddress: accountAddress });
                            })];
                    case 2:
                        txHash = _b.sent();
                        return [4 /*yield*/, this._confirmTransaction(txHash, types_1.EventType.UnwrapWeth, "Unwrapping W-ETH")];
                    case 3:
                        _b.sent();
                        return [2 /*return*/];
                }
            });
        });
    };
    /**
     * Create a buy order to make an offer on a bundle or group of assets.
     * Will throw an 'Insufficient balance' error if the maker doesn't have enough W-ETH to make the offer.
     * If the user hasn't approved W-ETH access yet, this will emit `ApproveCurrency` before asking for approval.
     * @param param0 __namedParameters Object
     * @param tokenIds DEPRECATED: Token IDs of the assets. Use `assets` instead.
     * @param tokenAddresses DEPRECATED: Addresses of the tokens' contracts. Use `assets` instead.
     * @param assets Array of Asset objects to bid on
     * @param accountAddress Address of the maker's wallet
     * @param startAmount Value of the offer, in units of the payment token (or wrapped ETH if no payment token address specified)
     * @param expirationTime Expiration time for the order, in seconds. An expiration time of 0 means "never expire"
     * @param paymentTokenAddress Optional address for using an ERC-20 token in the order. If unspecified, defaults to W-ETH
     * @param sellOrder Optional sell order (like an English auction) to ensure fee compatibility
     * @param schemaName The Wyvern schema name corresponding to the asset type
     */
    OpenSeaPort.prototype.createBundleBuyOrder = function (_a) {
        var tokenIds = _a.tokenIds, tokenAddresses = _a.tokenAddresses, assets = _a.assets, accountAddress = _a.accountAddress, startAmount = _a.startAmount, _b = _a.expirationTime, expirationTime = _b === void 0 ? 0 : _b, paymentTokenAddress = _a.paymentTokenAddress, sellOrder = _a.sellOrder, _c = _a.schemaName, schemaName = _c === void 0 ? types_1.WyvernSchemaName.ERC721 : _c;
        return __awaiter(this, void 0, void 0, function () {
            var order, hashedOrder, signature, error_1, orderWithSignature;
            return __generator(this, function (_d) {
                switch (_d.label) {
                    case 0:
                        if (!assets && tokenIds && tokenAddresses) {
                            utils_1.onDeprecated("Use `assets` instead of the `tokenIDs` and `tokenAddresses` list");
                            assets = _.zipWith(tokenIds, tokenAddresses, function (tokenId, tokenAddress) {
                                return { tokenAddress: tokenAddress, tokenId: tokenId };
                            });
                        }
                        paymentTokenAddress = paymentTokenAddress || WyvernSchemas.tokens[this._networkName].canonicalWrappedEther.address;
                        return [4 /*yield*/, this._makeBundleBuyOrder({
                                assets: assets,
                                accountAddress: accountAddress,
                                startAmount: startAmount,
                                expirationTime: expirationTime,
                                paymentTokenAddress: paymentTokenAddress,
                                extraBountyBasisPoints: 0,
                                sellOrder: sellOrder,
                                schemaName: schemaName
                            })
                            // NOTE not in Wyvern exchange code:
                            // frontend checks to make sure
                            // token is approved and sufficiently available
                        ];
                    case 1:
                        order = _d.sent();
                        // NOTE not in Wyvern exchange code:
                        // frontend checks to make sure
                        // token is approved and sufficiently available
                        return [4 /*yield*/, this._buyOrderValidationAndApprovals({ order: order, accountAddress: accountAddress })];
                    case 2:
                        // NOTE not in Wyvern exchange code:
                        // frontend checks to make sure
                        // token is approved and sufficiently available
                        _d.sent();
                        hashedOrder = __assign({}, order, { hash: utils_1.getOrderHash(order) });
                        _d.label = 3;
                    case 3:
                        _d.trys.push([3, 5, , 6]);
                        return [4 /*yield*/, this._authorizeOrder(hashedOrder)];
                    case 4:
                        signature = _d.sent();
                        return [3 /*break*/, 6];
                    case 5:
                        error_1 = _d.sent();
                        console.error(error_1);
                        throw new Error("You declined to authorize your offer");
                    case 6:
                        orderWithSignature = __assign({}, hashedOrder, signature);
                        return [2 /*return*/, this.validateAndPostOrder(orderWithSignature)];
                }
            });
        });
    };
    /**
     * Create a buy order to make an offer on an asset.
     * Will throw an 'Insufficient balance' error if the maker doesn't have enough W-ETH to make the offer.
     * If the user hasn't approved W-ETH access yet, this will emit `ApproveCurrency` before asking for approval.
     * @param param0 __namedParameters Object
     * @param tokenId DEPRECATED: Token ID. Use `asset` instead.
     * @param tokenAddress DEPRECATED: Address of the token's contract. Use `asset` instead.
     * @param asset The NFT ("Asset") or fungible token ("FungibleAsset") to trade
     * @param accountAddress Address of the maker's wallet
     * @param startAmount Value of the offer, in units of the payment token (or wrapped ETH if no payment token address specified)
     * @param quantity The number of assets to bid for (if fungible or semi-fungible). Defaults to 1.
     * @param expirationTime Expiration time for the order, in seconds. An expiration time of 0 means "never expire"
     * @param paymentTokenAddress Optional address for using an ERC-20 token in the order. If unspecified, defaults to W-ETH
     * @param sellOrder Optional sell order (like an English auction) to ensure fee compatibility
     * @param schemaName The Wyvern schema name corresponding to the asset type
     */
    OpenSeaPort.prototype.createBuyOrder = function (_a) {
        var tokenId = _a.tokenId, tokenAddress = _a.tokenAddress, asset = _a.asset, accountAddress = _a.accountAddress, startAmount = _a.startAmount, _b = _a.quantity, quantity = _b === void 0 ? 1 : _b, _c = _a.expirationTime, expirationTime = _c === void 0 ? 0 : _c, paymentTokenAddress = _a.paymentTokenAddress, sellOrder = _a.sellOrder, _d = _a.schemaName, schemaName = _d === void 0 ? types_1.WyvernSchemaName.ERC721 : _d;
        return __awaiter(this, void 0, void 0, function () {
            var order, hashedOrder, signature, error_2, orderWithSignature;
            return __generator(this, function (_e) {
                switch (_e.label) {
                    case 0:
                        if (!asset && tokenAddress && tokenId) {
                            utils_1.onDeprecated("Use `asset` instead of `tokenAddress`");
                            asset = { tokenAddress: tokenAddress, tokenId: tokenId };
                        }
                        paymentTokenAddress = paymentTokenAddress || WyvernSchemas.tokens[this._networkName].canonicalWrappedEther.address;
                        return [4 /*yield*/, this._makeBuyOrder({
                                asset: asset,
                                quantity: quantity,
                                accountAddress: accountAddress,
                                startAmount: startAmount,
                                expirationTime: expirationTime,
                                paymentTokenAddress: paymentTokenAddress,
                                extraBountyBasisPoints: 0,
                                sellOrder: sellOrder,
                                schemaName: schemaName
                            })
                            // NOTE not in Wyvern exchange code:
                            // frontend checks to make sure
                            // token is approved and sufficiently available
                        ];
                    case 1:
                        order = _e.sent();
                        // NOTE not in Wyvern exchange code:
                        // frontend checks to make sure
                        // token is approved and sufficiently available
                        return [4 /*yield*/, this._buyOrderValidationAndApprovals({ order: order, accountAddress: accountAddress })];
                    case 2:
                        // NOTE not in Wyvern exchange code:
                        // frontend checks to make sure
                        // token is approved and sufficiently available
                        _e.sent();
                        hashedOrder = __assign({}, order, { hash: utils_1.getOrderHash(order) });
                        _e.label = 3;
                    case 3:
                        _e.trys.push([3, 5, , 6]);
                        return [4 /*yield*/, this._authorizeOrder(hashedOrder)];
                    case 4:
                        signature = _e.sent();
                        return [3 /*break*/, 6];
                    case 5:
                        error_2 = _e.sent();
                        console.error(error_2);
                        throw new Error("You declined to authorize your offer");
                    case 6:
                        orderWithSignature = __assign({}, hashedOrder, signature);
                        return [2 /*return*/, this.validateAndPostOrder(orderWithSignature)];
                }
            });
        });
    };
    /**
     * Create a sell order to auction an asset.
     * Will throw a 'You do not own this asset' error if the maker doesn't have the asset.
     * If the user hasn't approved access to the token yet, this will emit `ApproveAllAssets` (or `ApproveAsset` if the contract doesn't support approve-all) before asking for approval.
     * @param param0 __namedParameters Object
     * @param tokenId DEPRECATED: Token ID. Use `asset` instead.
     * @param tokenAddress DEPRECATED: Address of the token's contract. Use `asset` instead.
     * @param asset The NFT ("Asset") or fungible token ("FungibleAsset") to trade
     * @param accountAddress Address of the maker's wallet
     * @param startAmount Price of the asset at the start of the auction. Units are in the amount of a token above the token's decimal places (integer part). For example, for ether, expected units are in ETH, not wei.
     * @param endAmount Optional price of the asset at the end of its expiration time. Units are in the amount of a token above the token's decimal places (integer part). For example, for ether, expected units are in ETH, not wei.
     * @param quantity The number of assets to sell (if fungible or semi-fungible). Defaults to 1.
     * @param expirationTime Expiration time for the order, in seconds. An expiration time of 0 means "never expire."
     * @param waitForHighestBid If set to true, this becomes an English auction that increases in price for every bid. The highest bid wins when the auction expires, as long as it's at least `startAmount`. `expirationTime` must be > 0.
     * @param paymentTokenAddress Address of the ERC-20 token to accept in return. If undefined or null, uses Ether.
     * @param extraBountyBasisPoints Optional basis points (1/100th of a percent) to reward someone for referring the fulfillment of this order
     * @param buyerAddress Optional address that's allowed to purchase this item. If specified, no other address will be able to take the order, unless its value is the null address.
     * @param buyerEmail Optional email of the user that's allowed to purchase this item. If specified, a user will have to verify this email before being able to take the order.
     * @param schemaName The Wyvern schema name corresponding to the asset type
     */
    OpenSeaPort.prototype.createSellOrder = function (_a) {
<<<<<<< HEAD
        var tokenId = _a.tokenId, tokenAddress = _a.tokenAddress, asset = _a.asset, accountAddress = _a.accountAddress, startAmount = _a.startAmount, endAmount = _a.endAmount, _b = _a.quantity, quantity = _b === void 0 ? 1 : _b, _c = _a.expirationTime, expirationTime = _c === void 0 ? 0 : _c, _d = _a.waitForHighestBid, waitForHighestBid = _d === void 0 ? false : _d, _e = _a.paymentTokenAddress, paymentTokenAddress = _e === void 0 ? utils_1.NULL_ADDRESS : _e, _f = _a.extraBountyBasisPoints, extraBountyBasisPoints = _f === void 0 ? 0 : _f, _g = _a.buyerAddress, buyerAddress = _g === void 0 ? utils_1.NULL_ADDRESS : _g, _h = _a.schemaName, schemaName = _h === void 0 ? types_1.WyvernSchemaName.ERC721 : _h;
        return __awaiter(this, void 0, void 0, function () {
            var order, hashedOrder, signature, error_3, orderWithSignature;
            return __generator(this, function (_j) {
                switch (_j.label) {
                    case 0:
                        if (!asset && tokenAddress && tokenId) {
                            utils_1.onDeprecated("Use `asset` instead of `tokenAddress`");
                            asset = { tokenAddress: tokenAddress, tokenId: tokenId };
                        }
                        return [4 /*yield*/, this._makeSellOrder({ asset: asset, quantity: quantity, accountAddress: accountAddress, startAmount: startAmount, endAmount: endAmount, expirationTime: expirationTime, waitForHighestBid: waitForHighestBid, paymentTokenAddress: paymentTokenAddress, extraBountyBasisPoints: extraBountyBasisPoints, buyerAddress: buyerAddress, schemaName: schemaName })];
                    case 1:
                        order = _j.sent();
                        return [4 /*yield*/, this._validateSellOrderParameters({ order: order, accountAddress: accountAddress })];
                    case 2:
                        _j.sent();
                        hashedOrder = __assign({}, order, { hash: utils_1.getOrderHash(order) });
                        _j.label = 3;
                    case 3:
                        _j.trys.push([3, 5, , 6]);
                        return [4 /*yield*/, this._authorizeOrder(hashedOrder)];
                    case 4:
                        signature = _j.sent();
                        return [3 /*break*/, 6];
                    case 5:
                        error_3 = _j.sent();
=======
        var tokenId = _a.tokenId, tokenAddress = _a.tokenAddress, accountAddress = _a.accountAddress, startAmount = _a.startAmount, endAmount = _a.endAmount, _b = _a.expirationTime, expirationTime = _b === void 0 ? 0 : _b, _c = _a.waitForHighestBid, waitForHighestBid = _c === void 0 ? false : _c, paymentTokenAddress = _a.paymentTokenAddress, _d = _a.extraBountyBasisPoints, extraBountyBasisPoints = _d === void 0 ? 0 : _d, buyerAddress = _a.buyerAddress, buyerEmail = _a.buyerEmail, _e = _a.schemaName, schemaName = _e === void 0 ? types_1.WyvernSchemaName.ERC721 : _e;
        return __awaiter(this, void 0, void 0, function () {
            var asset, order, hashedOrder, signature, error_3, orderWithSignature;
            return __generator(this, function (_f) {
                switch (_f.label) {
                    case 0:
                        asset = { tokenAddress: tokenAddress, tokenId: tokenId };
                        return [4 /*yield*/, this._makeSellOrder({
                                asset: asset,
                                accountAddress: accountAddress,
                                startAmount: startAmount,
                                endAmount: endAmount,
                                expirationTime: expirationTime,
                                waitForHighestBid: waitForHighestBid,
                                paymentTokenAddress: paymentTokenAddress || utils_1.NULL_ADDRESS,
                                extraBountyBasisPoints: extraBountyBasisPoints,
                                buyerAddress: buyerAddress || utils_1.NULL_ADDRESS,
                                schemaName: schemaName
                            })];
                    case 1:
                        order = _f.sent();
                        return [4 /*yield*/, this._sellOrderValidationAndApprovals({ order: order, accountAddress: accountAddress, buyerEmail: buyerEmail })];
                    case 2:
                        _f.sent();
                        hashedOrder = __assign({}, order, { hash: utils_1.getOrderHash(order) });
                        _f.label = 3;
                    case 3:
                        _f.trys.push([3, 5, , 6]);
                        return [4 /*yield*/, this._authorizeOrder(hashedOrder)];
                    case 4:
                        signature = _f.sent();
                        return [3 /*break*/, 6];
                    case 5:
                        error_3 = _f.sent();
>>>>>>> fa3d58b4
                        console.error(error_3);
                        throw new Error("You declined to authorize your auction");
                    case 6:
                        orderWithSignature = __assign({}, hashedOrder, signature);
                        return [2 /*return*/, this.validateAndPostOrder(orderWithSignature)];
                }
            });
        });
    };
    /**
     * Create multiple sell orders in bulk to auction assets out of an asset factory.
     * Will throw a 'You do not own this asset' error if the maker doesn't own the factory.
     * Items will mint to users' wallets only when they buy them. See https://docs.opensea.io/docs/opensea-initial-item-sale-tutorial for more info.
     * If the user hasn't approved access to the token yet, this will emit `ApproveAllAssets` (or `ApproveAsset` if the contract doesn't support approve-all) before asking for approval.
     * @param param0 __namedParameters Object
     * @param assetId Identifier for the asset, if you just want to post orders for one asset.
     * @param assetIds Identifiers for the assets, if you want to post orders for many assets at once.
     * @param factoryAddress Address of the factory contract
     * @param accountAddress Address of the factory owner's wallet
     * @param startAmount Price of the asset at the start of the auction, or minimum acceptable bid if it's an English auction. Units are in the amount of a token above the token's decimal places (integer part). For example, for ether, expected units are in ETH, not wei.
     * @param endAmount Optional price of the asset at the end of its expiration time. If not specified, will be set to `startAmount`. Units are in the amount of a token above the token's decimal places (integer part). For example, for ether, expected units are in ETH, not wei.
     * @param expirationTime Expiration time for the order, in seconds. An expiration time of 0 means "never expire."
     * @param waitForHighestBid If set to true, this becomes an English auction that increases in price for every bid. The highest bid wins when the auction expires, as long as it's at least `startAmount`. `expirationTime` must be > 0.
     * @param paymentTokenAddress Address of the ERC-20 token to accept in return. If undefined or null, uses Ether.
     * @param extraBountyBasisPoints Optional basis points (1/100th of a percent) to reward someone for referring the fulfillment of each order
     * @param buyerAddress Optional address that's allowed to purchase each item. If specified, no other address will be able to take each order.
     * @param numberOfOrders Number of times to repeat creating the same order for each asset. If greater than 5, creates them in batches of 5. Requires an `apiKey` to be set during seaport initialization in order to not be throttled by the API.
     */
    OpenSeaPort.prototype.createFactorySellOrders = function (_a) {
        var assetId = _a.assetId, assetIds = _a.assetIds, factoryAddress = _a.factoryAddress, accountAddress = _a.accountAddress, startAmount = _a.startAmount, endAmount = _a.endAmount, _b = _a.expirationTime, expirationTime = _b === void 0 ? 0 : _b, _c = _a.waitForHighestBid, waitForHighestBid = _c === void 0 ? false : _c, _d = _a.paymentTokenAddress, paymentTokenAddress = _d === void 0 ? utils_1.NULL_ADDRESS : _d, _e = _a.extraBountyBasisPoints, extraBountyBasisPoints = _e === void 0 ? 0 : _e, _f = _a.buyerAddress, buyerAddress = _f === void 0 ? utils_1.NULL_ADDRESS : _f, _g = _a.numberOfOrders, numberOfOrders = _g === void 0 ? 1 : _g, _h = _a.schemaName, schemaName = _h === void 0 ? types_1.WyvernSchemaName.ERC721 : _h;
        return __awaiter(this, void 0, void 0, function () {
            var factoryIds, assets, dummyOrder, _makeAndPostOneSellOrder, range, batches, allOrdersCreated, _i, batches_1, subRange, batchOrdersCreated;
            var _this = this;
            return __generator(this, function (_j) {
                switch (_j.label) {
                    case 0:
                        if (numberOfOrders < 1) {
                            throw new Error('Need to make at least one sell order');
                        }
                        factoryIds = assetIds || (assetId ? [assetId] : []);
                        if (!factoryIds.length) {
                            throw new Error('Need either one assetId or an array of assetIds');
                        }
                        assets = factoryIds.map(function (tokenId) { return ({ tokenAddress: factoryAddress, tokenId: tokenId }); });
                        return [4 /*yield*/, this._makeSellOrder({ asset: assets[0], quantity: 1, accountAddress: accountAddress, startAmount: startAmount, endAmount: endAmount, expirationTime: expirationTime, waitForHighestBid: waitForHighestBid, paymentTokenAddress: paymentTokenAddress, extraBountyBasisPoints: extraBountyBasisPoints, buyerAddress: buyerAddress, schemaName: schemaName })];
                    case 1:
                        dummyOrder = _j.sent();
                        return [4 /*yield*/, this._sellOrderValidationAndApprovals({ order: dummyOrder, accountAddress: accountAddress })];
                    case 2:
                        _j.sent();
                        _makeAndPostOneSellOrder = function (asset) { return __awaiter(_this, void 0, void 0, function () {
                            var order, hashedOrder, signature, error_4, orderWithSignature;
                            return __generator(this, function (_a) {
                                switch (_a.label) {
                                    case 0: return [4 /*yield*/, this._makeSellOrder({ asset: asset, quantity: 1, accountAddress: accountAddress, startAmount: startAmount, endAmount: endAmount, expirationTime: expirationTime, waitForHighestBid: waitForHighestBid, paymentTokenAddress: paymentTokenAddress, extraBountyBasisPoints: extraBountyBasisPoints, buyerAddress: buyerAddress, schemaName: schemaName })];
                                    case 1:
                                        order = _a.sent();
                                        hashedOrder = __assign({}, order, { hash: utils_1.getOrderHash(order) });
                                        _a.label = 2;
                                    case 2:
                                        _a.trys.push([2, 4, , 5]);
                                        return [4 /*yield*/, this._authorizeOrder(hashedOrder)];
                                    case 3:
                                        signature = _a.sent();
                                        return [3 /*break*/, 5];
                                    case 4:
                                        error_4 = _a.sent();
                                        console.error(error_4);
                                        throw new Error("You declined to authorize your auction, or your web3 provider can't sign using personal_sign. Try 'web3-provider-engine' and make sure a mnemonic is set. Just a reminder: there's no gas needed anymore to mint tokens!");
                                    case 5:
                                        orderWithSignature = __assign({}, hashedOrder, signature);
                                        return [2 /*return*/, this.validateAndPostOrder(orderWithSignature)];
                                }
                            });
                        }); };
                        range = _.range(numberOfOrders * assets.length);
                        batches = _.chunk(range, utils_1.SELL_ORDER_BATCH_SIZE);
                        allOrdersCreated = [];
                        _i = 0, batches_1 = batches;
                        _j.label = 3;
                    case 3:
                        if (!(_i < batches_1.length)) return [3 /*break*/, 7];
                        subRange = batches_1[_i];
                        return [4 /*yield*/, Promise.all(subRange.map(function (assetOrderIndex) { return __awaiter(_this, void 0, void 0, function () {
                                var assetIndex;
                                return __generator(this, function (_a) {
                                    assetIndex = Math.floor(assetOrderIndex / numberOfOrders);
                                    return [2 /*return*/, _makeAndPostOneSellOrder(assets[assetIndex])];
                                });
                            }); }))];
                    case 4:
                        batchOrdersCreated = _j.sent();
                        this.logger("Created and posted a batch of " + batchOrdersCreated.length + " orders in parallel.");
                        allOrdersCreated = allOrdersCreated.concat(batchOrdersCreated);
                        // Don't overwhelm router
                        return [4 /*yield*/, utils_1.delay(1000)];
                    case 5:
                        // Don't overwhelm router
                        _j.sent();
                        _j.label = 6;
                    case 6:
                        _i++;
                        return [3 /*break*/, 3];
                    case 7: return [2 /*return*/, allOrdersCreated];
                }
            });
        });
    };
    /**
     * Create a sell order to auction a bundle of assets.
     * Will throw a 'You do not own this asset' error if the maker doesn't have one of the assets.
     * If the user hasn't approved access to any of the assets yet, this will emit `ApproveAllAssets` (or `ApproveAsset` if the contract doesn't support approve-all) before asking for approval for each asset.
     * @param param0 __namedParameters Object
     * @param bundleName Name of the bundle
     * @param bundleDescription Optional description of the bundle. Markdown is allowed.
     * @param bundleExternalLink Optional link to a page that adds context to the bundle.
     * @param assets An array of objects with the tokenId and tokenAddress of each of the assets to bundle together.
     * @param accountAddress The address of the maker of the bundle and the owner of all the assets.
     * @param startAmount Price of the asset at the start of the auction, or minimum acceptable bid if it's an English auction.
     * @param endAmount Optional price of the asset at the end of its expiration time. If not specified, will be set to `startAmount`.
     * @param expirationTime Expiration time for the order, in seconds. An expiration time of 0 means "never expire."
     * @param waitForHighestBid If set to true, this becomes an English auction that increases in price for every bid. The highest bid wins when the auction expires, as long as it's at least `startAmount`. `expirationTime` must be > 0.
     * @param paymentTokenAddress Address of the ERC-20 token to accept in return. If undefined or null, uses Ether.
     * @param extraBountyBasisPoints Optional basis points (1/100th of a percent) to reward someone for referring the fulfillment of this order
     * @param buyerAddress Optional address that's allowed to purchase this bundle. If specified, no other address will be able to take the order, unless it's the null address.
     * @param schemaName The Wyvern schema name corresponding to the asset type
     */
    OpenSeaPort.prototype.createBundleSellOrder = function (_a) {
        var bundleName = _a.bundleName, bundleDescription = _a.bundleDescription, bundleExternalLink = _a.bundleExternalLink, assets = _a.assets, accountAddress = _a.accountAddress, startAmount = _a.startAmount, endAmount = _a.endAmount, _b = _a.expirationTime, expirationTime = _b === void 0 ? 0 : _b, _c = _a.waitForHighestBid, waitForHighestBid = _c === void 0 ? false : _c, _d = _a.paymentTokenAddress, paymentTokenAddress = _d === void 0 ? utils_1.NULL_ADDRESS : _d, _e = _a.extraBountyBasisPoints, extraBountyBasisPoints = _e === void 0 ? 0 : _e, _f = _a.buyerAddress, buyerAddress = _f === void 0 ? utils_1.NULL_ADDRESS : _f, _g = _a.schemaName, schemaName = _g === void 0 ? types_1.WyvernSchemaName.ERC721 : _g;
        return __awaiter(this, void 0, void 0, function () {
            var order, hashedOrder, signature, error_5, orderWithSignature;
            return __generator(this, function (_h) {
                switch (_h.label) {
                    case 0: return [4 /*yield*/, this._makeBundleSellOrder({ bundleName: bundleName, bundleDescription: bundleDescription, bundleExternalLink: bundleExternalLink, assets: assets, accountAddress: accountAddress, startAmount: startAmount, endAmount: endAmount, expirationTime: expirationTime, waitForHighestBid: waitForHighestBid, paymentTokenAddress: paymentTokenAddress, extraBountyBasisPoints: extraBountyBasisPoints, buyerAddress: buyerAddress, schemaName: schemaName })];
                    case 1:
                        order = _h.sent();
                        return [4 /*yield*/, this._sellOrderValidationAndApprovals({ order: order, accountAddress: accountAddress })];
                    case 2:
                        _h.sent();
                        hashedOrder = __assign({}, order, { hash: utils_1.getOrderHash(order) });
                        _h.label = 3;
                    case 3:
                        _h.trys.push([3, 5, , 6]);
                        return [4 /*yield*/, this._authorizeOrder(hashedOrder)];
                    case 4:
                        signature = _h.sent();
                        return [3 /*break*/, 6];
                    case 5:
                        error_5 = _h.sent();
                        console.error(error_5);
                        throw new Error("You declined to authorize your auction");
                    case 6:
                        orderWithSignature = __assign({}, hashedOrder, signature);
                        return [2 /*return*/, this.validateAndPostOrder(orderWithSignature)];
                }
            });
        });
    };
    /**
     * Fullfill or "take" an order for an asset, either a buy or sell order
     * @param param0 __namedParamaters Object
     * @param order The order to fulfill, a.k.a. "take"
     * @param accountAddress The taker's wallet address
     * @param referrerAddress The optional address that referred the order
     */
    OpenSeaPort.prototype.fulfillOrder = function (_a) {
        var order = _a.order, accountAddress = _a.accountAddress, referrerAddress = _a.referrerAddress;
        return __awaiter(this, void 0, void 0, function () {
            var matchingOrder, _b, buy, sell, metadata, transactionHash;
            var _this = this;
            return __generator(this, function (_c) {
                switch (_c.label) {
                    case 0:
                        matchingOrder = this._makeMatchingOrder({ order: order, accountAddress: accountAddress });
                        _b = utils_1.assignOrdersToSides(order, matchingOrder), buy = _b.buy, sell = _b.sell;
                        metadata = this._getMetadata(order, referrerAddress);
                        return [4 /*yield*/, this._atomicMatch({ buy: buy, sell: sell, accountAddress: accountAddress, metadata: metadata })];
                    case 1:
                        transactionHash = _c.sent();
                        return [4 /*yield*/, this._confirmTransaction(transactionHash.toString(), types_1.EventType.MatchOrders, "Fulfilling order", function () { return __awaiter(_this, void 0, void 0, function () {
                                var isOpen;
                                return __generator(this, function (_a) {
                                    switch (_a.label) {
                                        case 0: return [4 /*yield*/, this._validateOrder(order)];
                                        case 1:
                                            isOpen = _a.sent();
                                            return [2 /*return*/, !isOpen];
                                    }
                                });
                            }); })];
                    case 2:
                        _c.sent();
                        return [2 /*return*/];
                }
            });
        });
    };
    /**
     * Cancel an order on-chain, preventing it from ever being fulfilled.
     * @param param0 __namedParameters Object
     * @param order The order to cancel
     * @param accountAddress The order maker's wallet address
     */
    OpenSeaPort.prototype.cancelOrder = function (_a) {
        var order = _a.order, accountAddress = _a.accountAddress;
        return __awaiter(this, void 0, void 0, function () {
            var gasPrice, transactionHash;
            var _this = this;
            return __generator(this, function (_b) {
                switch (_b.label) {
                    case 0:
                        this._dispatch(types_1.EventType.CancelOrder, { order: order, accountAddress: accountAddress });
                        return [4 /*yield*/, this._computeGasPrice()];
                    case 1:
                        gasPrice = _b.sent();
                        return [4 /*yield*/, this._wyvernProtocol.wyvernExchange.cancelOrder_.sendTransactionAsync([order.exchange, order.maker, order.taker, order.feeRecipient, order.target, order.staticTarget, order.paymentToken], [order.makerRelayerFee, order.takerRelayerFee, order.makerProtocolFee, order.takerProtocolFee, order.basePrice, order.extra, order.listingTime, order.expirationTime, order.salt], order.feeMethod, order.side, order.saleKind, order.howToCall, order.calldata, order.replacementPattern, order.staticExtradata, order.v || 0, order.r || utils_1.NULL_BLOCK_HASH, order.s || utils_1.NULL_BLOCK_HASH, { from: accountAddress, gasPrice: gasPrice })];
                    case 2:
                        transactionHash = _b.sent();
                        return [4 /*yield*/, this._confirmTransaction(transactionHash.toString(), types_1.EventType.CancelOrder, "Cancelling order", function () { return __awaiter(_this, void 0, void 0, function () {
                                var isOpen;
                                return __generator(this, function (_a) {
                                    switch (_a.label) {
                                        case 0: return [4 /*yield*/, this._validateOrder(order)];
                                        case 1:
                                            isOpen = _a.sent();
                                            return [2 /*return*/, !isOpen];
                                    }
                                });
                            }); })];
                    case 3:
                        _b.sent();
                        return [2 /*return*/];
                }
            });
        });
    };
    /**
     * Approve a non-fungible token for use in trades.
     * Requires an account to be initialized first.
     * Called internally, but exposed for dev flexibility.
     * Checks to see if already approved, first. Then tries different approval methods from best to worst.
     * @param param0 __namedParamters Object
     * @param tokenId Token id to approve, but only used if approve-all isn't
     *  supported by the token contract
     * @param tokenAddress The contract address of the token being approved
     * @param accountAddress The user's wallet address
     * @param proxyAddress Address of the user's proxy contract. If not provided,
     *  will attempt to fetch it from Wyvern.
     * @param tokenAbi ABI of the token's contract. Defaults to a flexible ERC-721
     *  contract.
     * @param skipApproveAllIfTokenAddressIn an optional list of token addresses that, if a token is approve-all type, will skip approval
     * @param schemaName The Wyvern schema name corresponding to the asset type
     * @returns Transaction hash if a new transaction was created, otherwise null
     */
    OpenSeaPort.prototype.approveNonFungibleToken = function (_a) {
        var tokenId = _a.tokenId, tokenAddress = _a.tokenAddress, accountAddress = _a.accountAddress, _b = _a.proxyAddress, proxyAddress = _b === void 0 ? null : _b, _c = _a.tokenAbi, tokenAbi = _c === void 0 ? contracts_1.ERC721 : _c, _d = _a.skipApproveAllIfTokenAddressIn, skipApproveAllIfTokenAddressIn = _d === void 0 ? [] : _d, _e = _a.schemaName, schemaName = _e === void 0 ? types_1.WyvernSchemaName.ERC721 : _e;
        return __awaiter(this, void 0, void 0, function () {
            var schema, tokenContract, erc721, approvalAllCheck, isApprovedForAll, gasPrice, txHash, error_6, approvalOneCheck, isApprovedForOne, gasPrice, txHash, error_7;
            var _this = this;
            return __generator(this, function (_f) {
                switch (_f.label) {
                    case 0:
                        schema = this._getSchema(schemaName);
                        tokenContract = this.web3.eth.contract(tokenAbi);
                        return [4 /*yield*/, tokenContract.at(tokenAddress)];
                    case 1:
                        erc721 = _f.sent();
                        if (!!proxyAddress) return [3 /*break*/, 3];
                        return [4 /*yield*/, this._getProxy(accountAddress)];
                    case 2:
                        proxyAddress = _f.sent();
                        if (!proxyAddress) {
                            throw new Error('Uninitialized account');
                        }
                        _f.label = 3;
                    case 3:
                        approvalAllCheck = function () { return __awaiter(_this, void 0, void 0, function () {
                            var isApprovedForAllRaw;
                            return __generator(this, function (_a) {
                                switch (_a.label) {
                                    case 0: return [4 /*yield*/, utils_1.rawCall(this.web3, {
                                            from: accountAddress,
                                            to: erc721.address,
                                            data: erc721.isApprovedForAll.getData(accountAddress, proxyAddress)
                                        })];
                                    case 1:
                                        isApprovedForAllRaw = _a.sent();
                                        return [2 /*return*/, parseInt(isApprovedForAllRaw)];
                                }
                            });
                        }); };
                        return [4 /*yield*/, approvalAllCheck()];
                    case 4:
                        isApprovedForAll = _f.sent();
                        if (isApprovedForAll == 1) {
                            // Supports ApproveAll
                            this.logger('Already approved proxy for all tokens');
                            return [2 /*return*/, null];
                        }
                        if (!(isApprovedForAll == 0)) return [3 /*break*/, 10];
                        // Supports ApproveAll
                        //  not approved for all yet
                        if (skipApproveAllIfTokenAddressIn.includes(tokenAddress)) {
                            this.logger('Already approving proxy for all tokens in another transaction');
                            return [2 /*return*/, null];
                        }
                        skipApproveAllIfTokenAddressIn.push(tokenAddress);
                        _f.label = 5;
                    case 5:
                        _f.trys.push([5, 9, , 10]);
                        this._dispatch(types_1.EventType.ApproveAllAssets, {
                            accountAddress: accountAddress,
                            proxyAddress: proxyAddress,
                            contractAddress: tokenAddress
                        });
                        return [4 /*yield*/, this._computeGasPrice()];
                    case 6:
                        gasPrice = _f.sent();
                        return [4 /*yield*/, utils_1.sendRawTransaction(this.web3, {
                                from: accountAddress,
                                to: erc721.address,
                                data: erc721.setApprovalForAll.getData(proxyAddress, true),
                                gasPrice: gasPrice
                            }, function (error) {
                                _this._dispatch(types_1.EventType.TransactionDenied, { error: error, accountAddress: accountAddress });
                            })];
                    case 7:
                        txHash = _f.sent();
                        return [4 /*yield*/, this._confirmTransaction(txHash, types_1.EventType.ApproveAllAssets, 'Approving all tokens of this type for trading', function () { return __awaiter(_this, void 0, void 0, function () {
                                var result;
                                return __generator(this, function (_a) {
                                    switch (_a.label) {
                                        case 0: return [4 /*yield*/, approvalAllCheck()];
                                        case 1:
                                            result = _a.sent();
                                            return [2 /*return*/, result == 1];
                                    }
                                });
                            }); })];
                    case 8:
                        _f.sent();
                        return [2 /*return*/, txHash];
                    case 9:
                        error_6 = _f.sent();
                        console.error(error_6);
                        throw new Error("Couldn't get permission to approve these tokens for trading. Their contract might not be implemented correctly. Please contact the developer!");
                    case 10:
                        // Does not support ApproveAll (ERC721 v1 or v2)
                        this.logger('Contract does not support Approve All');
                        approvalOneCheck = function () { return __awaiter(_this, void 0, void 0, function () {
                            var approvedAddr;
                            return __generator(this, function (_a) {
                                switch (_a.label) {
                                    case 0: return [4 /*yield*/, utils_1.promisifyCall(function (c) { return erc721.getApproved.call(tokenId, c); })];
                                    case 1:
                                        approvedAddr = _a.sent();
                                        if (approvedAddr == proxyAddress) {
                                            this.logger('Already approved proxy for this token');
                                            return [2 /*return*/, true];
                                        }
                                        this.logger("Approve response: " + approvedAddr);
                                        if (!!approvedAddr) return [3 /*break*/, 3];
                                        return [4 /*yield*/, utils_1.promisifyCall(function (c) { return erc721.kittyIndexToApproved.call(tokenId, c); })];
                                    case 2:
                                        // CRYPTOKITTIES check
                                        approvedAddr = _a.sent();
                                        if (approvedAddr == proxyAddress) {
                                            this.logger('Already approved proxy for this kitty');
                                            return [2 /*return*/, true];
                                        }
                                        this.logger("CryptoKitties approve response: " + approvedAddr);
                                        _a.label = 3;
                                    case 3:
                                        if (!!approvedAddr) return [3 /*break*/, 5];
                                        return [4 /*yield*/, utils_1.promisifyCall(function (c) { return erc721.allowed.call(accountAddress, tokenId, c); })];
                                    case 4:
                                        // ETHEREMON check
                                        approvedAddr = _a.sent();
                                        if (approvedAddr == proxyAddress) {
                                            this.logger('Already allowed proxy for this Etheremon');
                                            return [2 /*return*/, true];
                                        }
                                        this.logger("\"allowed\" response: " + approvedAddr);
                                        _a.label = 5;
                                    case 5: return [2 /*return*/, false];
                                }
                            });
                        }); };
                        return [4 /*yield*/, approvalOneCheck()];
                    case 11:
                        isApprovedForOne = _f.sent();
                        if (isApprovedForOne) {
                            return [2 /*return*/, null];
                        }
                        _f.label = 12;
                    case 12:
                        _f.trys.push([12, 16, , 17]);
                        this._dispatch(types_1.EventType.ApproveAsset, {
                            accountAddress: accountAddress,
                            proxyAddress: proxyAddress,
                            asset: utils_1.getWyvernNFTAsset(schema, tokenId, tokenAddress)
                        });
                        return [4 /*yield*/, this._computeGasPrice()];
                    case 13:
                        gasPrice = _f.sent();
                        return [4 /*yield*/, utils_1.sendRawTransaction(this.web3, {
                                from: accountAddress,
                                to: erc721.address,
                                data: erc721.approve.getData(proxyAddress, tokenId),
                                gasPrice: gasPrice
                            }, function (error) {
                                _this._dispatch(types_1.EventType.TransactionDenied, { error: error, accountAddress: accountAddress });
                            })];
                    case 14:
                        txHash = _f.sent();
                        return [4 /*yield*/, this._confirmTransaction(txHash, types_1.EventType.ApproveAsset, "Approving single token for trading", approvalOneCheck)];
                    case 15:
                        _f.sent();
                        return [2 /*return*/, txHash];
                    case 16:
                        error_7 = _f.sent();
                        console.error(error_7);
                        throw new Error("Couldn't get permission to approve this token for trading. Its contract might not be implemented correctly. Please contact the developer!");
                    case 17: return [2 /*return*/];
                }
            });
        });
    };
    /**
     * Approve a fungible token (e.g. W-ETH) for use in trades.
     * Called internally, but exposed for dev flexibility.
     * Checks to see if the minimum amount is already approved, first.
     * @param param0 __namedParamters Object
     * @param accountAddress The user's wallet address
     * @param tokenAddress The contract address of the token being approved
     * @param minimumAmount The minimum amount needed to skip a transaction. Defaults to the max-integer.
     * @returns Transaction hash if a new transaction occurred, otherwise null
     */
    OpenSeaPort.prototype.approveFungibleToken = function (_a) {
        var accountAddress = _a.accountAddress, tokenAddress = _a.tokenAddress, _b = _a.minimumAmount, minimumAmount = _b === void 0 ? wyvern_js_1.WyvernProtocol.MAX_UINT_256 : _b;
        return __awaiter(this, void 0, void 0, function () {
            var approvedAmount, contractAddress, gasPrice, txHash;
            var _this = this;
            return __generator(this, function (_c) {
                switch (_c.label) {
                    case 0: return [4 /*yield*/, this._getApprovedTokenCount({ accountAddress: accountAddress, tokenAddress: tokenAddress })];
                    case 1:
                        approvedAmount = _c.sent();
                        if (approvedAmount.toNumber() >= minimumAmount.toNumber()) {
                            this.logger('Already approved enough currency for trading');
                            return [2 /*return*/, null];
                        }
                        this.logger("Not enough token approved for trade: " + approvedAmount);
                        contractAddress = wyvern_js_1.WyvernProtocol.getTokenTransferProxyAddress(this._networkName);
                        this._dispatch(types_1.EventType.ApproveCurrency, {
                            accountAddress: accountAddress,
                            contractAddress: tokenAddress
                        });
                        return [4 /*yield*/, this._computeGasPrice()];
                    case 2:
                        gasPrice = _c.sent();
                        return [4 /*yield*/, utils_1.sendRawTransaction(this.web3, {
                                from: accountAddress,
                                to: tokenAddress,
                                data: WyvernSchemas.encodeCall(contracts_1.getMethod(contracts_1.ERC20, 'approve'), [contractAddress, wyvern_js_1.WyvernProtocol.MAX_UINT_256.toString()]),
                                gasPrice: gasPrice
                            }, function (error) {
                                _this._dispatch(types_1.EventType.TransactionDenied, { error: error, accountAddress: accountAddress });
                            })];
                    case 3:
                        txHash = _c.sent();
                        return [4 /*yield*/, this._confirmTransaction(txHash, types_1.EventType.ApproveCurrency, "Approving currency for trading")];
                    case 4:
                        _c.sent();
                        return [2 /*return*/, txHash];
                }
            });
        });
    };
    /**
     * Gets the price for the order using the contract
     * @param order The order to calculate the price for
     */
    OpenSeaPort.prototype.getCurrentPrice = function (order) {
        return __awaiter(this, void 0, void 0, function () {
            var currentPrice;
            return __generator(this, function (_a) {
                switch (_a.label) {
                    case 0: return [4 /*yield*/, this._wyvernProtocolReadOnly.wyvernExchange.calculateCurrentPrice_.callAsync([order.exchange, order.maker, order.taker, order.feeRecipient, order.target, order.staticTarget, order.paymentToken], [order.makerRelayerFee, order.takerRelayerFee, order.makerProtocolFee, order.takerProtocolFee, order.basePrice, order.extra, order.listingTime, order.expirationTime, order.salt], order.feeMethod, order.side, order.saleKind, order.howToCall, order.calldata, order.replacementPattern, order.staticExtradata)];
                    case 1:
                        currentPrice = _a.sent();
                        return [2 /*return*/, currentPrice];
                }
            });
        });
    };
    /**
     * Returns whether an order is fulfillable.
     * An order may not be fulfillable if a target item's transfer function
     * is locked for some reason, e.g. an item is being rented within a game
     * or trading has been locked for an item type.
     * @param param0 __namedParamters Object
     * @param order Order to check
     * @param accountAddress The account address that will be fulfilling the order
     * @param referrerAddress The optional address that referred the order
     * @param retries How many times to retry if false
     */
    OpenSeaPort.prototype.isOrderFulfillable = function (_a, retries) {
        var order = _a.order, accountAddress = _a.accountAddress, referrerAddress = _a.referrerAddress;
        if (retries === void 0) { retries = 1; }
        return __awaiter(this, void 0, void 0, function () {
            var matchingOrder, _b, buy, sell, metadata, gas, error_8;
            return __generator(this, function (_c) {
                switch (_c.label) {
                    case 0:
                        matchingOrder = this._makeMatchingOrder({ order: order, accountAddress: accountAddress });
                        _b = utils_1.assignOrdersToSides(order, matchingOrder), buy = _b.buy, sell = _b.sell;
                        _c.label = 1;
                    case 1:
                        _c.trys.push([1, 3, , 5]);
                        metadata = this._getMetadata(order, referrerAddress);
                        return [4 /*yield*/, this._estimateGasForMatch({ buy: buy, sell: sell, accountAddress: accountAddress, metadata: metadata })];
                    case 2:
                        gas = _c.sent();
                        this.logger("Gas estimate for " + (order.side == types_1.OrderSide.Sell ? "sell" : "buy") + " order: " + gas);
                        return [2 /*return*/, gas > 0];
                    case 3:
                        error_8 = _c.sent();
                        if (retries <= 0) {
                            console.error(error_8);
                            return [2 /*return*/, false];
                        }
                        return [4 /*yield*/, utils_1.delay(500)];
                    case 4:
                        _c.sent();
                        return [2 /*return*/, this.isOrderFulfillable({ order: order, accountAddress: accountAddress, referrerAddress: referrerAddress }, retries - 1)];
                    case 5: return [2 /*return*/];
                }
            });
        });
    };
    /**
     * Returns whether an asset is transferrable.
     * An asset may not be transferrable if its transfer function
     * is locked for some reason, e.g. an item is being rented within a game
     * or trading has been locked for an item type.
     * @param param0 __namedParamters Object
     * @param tokenId DEPRECATED: Token ID. Use `asset` instead.
     * @param tokenAddress DEPRECATED: Address of the token's contract. Use `asset` instead.
     * @param asset The NFT ("Asset") or fungible token ("FungibleAsset") to trade
     * @param fromAddress The account address that currently owns the asset
     * @param toAddress The account address that will be acquiring the asset
     * @param didOwnerApprove If the owner and fromAddress has already approved the asset for sale. Required if checking an ERC-721 v1 asset (like CryptoKitties) that doesn't check if the transferFrom caller is the owner of the asset (only allowing it if it's an approved address).
     * @param schemaName The Wyvern schema name corresponding to the asset type
     * @param retries How many times to retry if false
     */
    OpenSeaPort.prototype.isAssetTransferrable = function (_a, retries) {
        var tokenId = _a.tokenId, tokenAddress = _a.tokenAddress, asset = _a.asset, fromAddress = _a.fromAddress, toAddress = _a.toAddress, _b = _a.quantity, quantity = _b === void 0 ? 1 : _b, _c = _a.didOwnerApprove, didOwnerApprove = _c === void 0 ? false : _c, _d = _a.schemaName, schemaName = _d === void 0 ? types_1.WyvernSchemaName.ERC721 : _d;
        if (retries === void 0) { retries = 1; }
        return __awaiter(this, void 0, void 0, function () {
            var schema, wyAsset, abi, from, proxyAddress, gas, error_9;
            return __generator(this, function (_e) {
                switch (_e.label) {
                    case 0:
                        if (!asset && tokenAddress && tokenId) {
                            asset = { tokenAddress: tokenAddress, tokenId: tokenId };
                            utils_1.onDeprecated("Use `asset` instead of `tokenAddress`");
                        }
                        schema = this._getSchema(schemaName);
                        wyAsset = utils_1.getWyvernAsset(schema, asset, quantity);
                        abi = schema.functions.transfer(wyAsset);
                        from = fromAddress;
                        if (!didOwnerApprove) return [3 /*break*/, 2];
                        return [4 /*yield*/, this._getProxy(fromAddress)];
                    case 1:
                        proxyAddress = _e.sent();
                        if (!proxyAddress) {
                            console.error("This asset's owner (" + fromAddress + ") does not have a proxy!");
                            return [2 /*return*/, false];
                        }
                        from = proxyAddress;
                        _e.label = 2;
                    case 2:
                        _e.trys.push([2, 4, , 6]);
                        return [4 /*yield*/, utils_1.estimateGas(this.web3, {
                                from: from,
                                to: abi.target,
                                data: utils_1.encodeTransferCall(abi, fromAddress, toAddress)
                            })];
                    case 3:
                        gas = _e.sent();
                        return [2 /*return*/, gas > 0];
                    case 4:
                        error_9 = _e.sent();
                        if (retries <= 0) {
                            console.error(error_9);
                            return [2 /*return*/, false];
                        }
                        return [4 /*yield*/, utils_1.delay(500)];
                    case 5:
                        _e.sent();
                        return [2 /*return*/, this.isAssetTransferrable({ asset: asset, fromAddress: fromAddress, toAddress: toAddress, quantity: quantity, didOwnerApprove: didOwnerApprove, schemaName: schemaName }, retries - 1)];
                    case 6: return [2 /*return*/];
                }
            });
        });
    };
    /**
     * DEPRECATED: use `transfer` instead, which works for
     * more types of assets (including fungibles and old
     * non-fungibles).
     * Transfer an NFT asset to another address
     * @param param0 __namedParamaters Object
     * @param asset The asset to transfer
     * @param fromAddress The owner's wallet address
     * @param toAddress The recipient's wallet address
     * @param isWyvernAsset Whether the passed asset is a generic WyvernAsset, for backwards compatibility
     * @param schemaName The Wyvern schema name corresponding to the asset type
     * @returns Transaction hash
     */
    OpenSeaPort.prototype.transferOne = function (_a) {
        var asset = _a.asset, fromAddress = _a.fromAddress, toAddress = _a.toAddress, _b = _a.isWyvernAsset, isWyvernAsset = _b === void 0 ? false : _b, _c = _a.schemaName, schemaName = _c === void 0 ? types_1.WyvernSchemaName.ERC721 : _c;
        return __awaiter(this, void 0, void 0, function () {
            var schema, wyAsset, openseaAsset, abi, gasPrice, txHash;
            var _this = this;
            return __generator(this, function (_d) {
                switch (_d.label) {
                    case 0:
                        schema = this._getSchema(schemaName);
                        if (isWyvernAsset) {
                            wyAsset = asset;
                        }
                        else {
                            openseaAsset = asset;
                            wyAsset = utils_1.getWyvernNFTAsset(schema, openseaAsset.tokenId, openseaAsset.tokenAddress);
                        }
                        abi = schema.functions.transfer(wyAsset);
                        this._dispatch(types_1.EventType.TransferOne, { accountAddress: fromAddress, toAddress: toAddress, asset: asset });
                        return [4 /*yield*/, this._computeGasPrice()];
                    case 1:
                        gasPrice = _d.sent();
                        return [4 /*yield*/, utils_1.sendRawTransaction(this.web3, {
                                from: fromAddress,
                                to: abi.target,
                                data: utils_1.encodeTransferCall(abi, fromAddress, toAddress),
                                gasPrice: gasPrice
                            }, function (error) {
                                _this._dispatch(types_1.EventType.TransactionDenied, { error: error, accountAddress: fromAddress });
                            })];
                    case 2:
                        txHash = _d.sent();
                        return [4 /*yield*/, this._confirmTransaction(txHash, types_1.EventType.TransferOne, "Transferring asset")];
                    case 3:
                        _d.sent();
                        return [2 /*return*/, txHash];
                }
            });
        });
    };
    /**
     * Transfer a fungible or non-fungible asset to another address
     * @param param0 __namedParamaters Object
     * @param fromAddress The owner's wallet address
     * @param toAddress The recipient's wallet address
     * @param asset The fungible or non-fungible asset to transfer
     * @param quantity The amount of the asset to transfer, if it's fungible (optional)
     * @param schemaName The Wyvern schema name corresponding to the asset type.
     * Defaults to "ERC721" (non-fungible) assets, but can be ERC1155, ERC20, and others.
     * @returns Transaction hash
     */
    OpenSeaPort.prototype.transfer = function (_a) {
        var fromAddress = _a.fromAddress, toAddress = _a.toAddress, asset = _a.asset, _b = _a.quantity, quantity = _b === void 0 ? 1 : _b, _c = _a.schemaName, schemaName = _c === void 0 ? types_1.WyvernSchemaName.ERC721 : _c;
        return __awaiter(this, void 0, void 0, function () {
            var schema, wyAsset, isCryptoKitties, isOldNFT, abi, gasPrice, txHash;
            var _this = this;
            return __generator(this, function (_d) {
                switch (_d.label) {
                    case 0:
                        schema = this._getSchema(schemaName);
                        wyAsset = utils_1.getWyvernAsset(schema, asset, quantity);
                        isCryptoKitties = wyAsset.address in [utils_1.CK_ADDRESS, utils_1.CK_RINKEBY_ADDRESS];
                        isOldNFT = isCryptoKitties || [types_1.NFTVersion.ERC721v1, types_1.NFTVersion.ERC721v2].includes(asset.nftVersion);
                        abi = isOldNFT
                            ? utils_1.annotateERC721TransferABI(wyAsset)
                            : schema.functions.transfer(wyAsset);
                        this._dispatch(types_1.EventType.TransferOne, { accountAddress: fromAddress, toAddress: toAddress, asset: asset });
                        return [4 /*yield*/, this._computeGasPrice()];
                    case 1:
                        gasPrice = _d.sent();
                        return [4 /*yield*/, utils_1.sendRawTransaction(this.web3, {
                                from: fromAddress,
                                to: abi.target,
                                data: utils_1.encodeTransferCall(abi, fromAddress, toAddress),
                                gasPrice: gasPrice
                            }, function (error) {
                                _this._dispatch(types_1.EventType.TransactionDenied, { error: error, accountAddress: fromAddress });
                            })];
                    case 2:
                        txHash = _d.sent();
                        return [4 /*yield*/, this._confirmTransaction(txHash, types_1.EventType.TransferOne, "Transferring asset")];
                    case 3:
                        _d.sent();
                        return [2 /*return*/, txHash];
                }
            });
        });
    };
    /**
     * Transfer one or more assets to another address.
     * ERC-721 and ERC-1155 assets are supported
     * @param param0 __namedParamaters Object
     * @param assets An array of objects with the tokenId and tokenAddress of each of the assets to transfer.
     * @param fromAddress The owner's wallet address
     * @param toAddress The recipient's wallet address
     * @param schemaName The Wyvern schema name corresponding to the asset type
     * @returns Transaction hash
     */
    OpenSeaPort.prototype.transferAll = function (_a) {
        var assets = _a.assets, fromAddress = _a.fromAddress, toAddress = _a.toAddress, _b = _a.schemaName, schemaName = _b === void 0 ? types_1.WyvernSchemaName.ERC721 : _b;
        return __awaiter(this, void 0, void 0, function () {
            var schema, wyAssets, calldata, proxyAddress, gasPrice, txHash;
            var _this = this;
            return __generator(this, function (_c) {
                switch (_c.label) {
                    case 0:
                        toAddress = utils_1.validateAndFormatWalletAddress(this.web3, toAddress);
                        schema = this._getSchema(schemaName);
                        wyAssets = assets.map(function (asset) { return utils_1.getWyvernNFTAsset(schema, asset.tokenId, asset.tokenAddress); });
                        calldata = utils_1.encodeAtomicizedTransfer(schema, wyAssets, fromAddress, toAddress, this._wyvernProtocol.wyvernAtomicizer).calldata;
                        return [4 /*yield*/, this._getProxy(fromAddress)];
                    case 1:
                        proxyAddress = _c.sent();
                        if (!!proxyAddress) return [3 /*break*/, 3];
                        return [4 /*yield*/, this._initializeProxy(fromAddress)];
                    case 2:
                        proxyAddress = _c.sent();
                        _c.label = 3;
                    case 3: return [4 /*yield*/, this._approveAll({ schema: schema, wyAssets: wyAssets, accountAddress: fromAddress, proxyAddress: proxyAddress })];
                    case 4:
                        _c.sent();
                        this._dispatch(types_1.EventType.TransferAll, { accountAddress: fromAddress, toAddress: toAddress, assets: assets });
                        return [4 /*yield*/, this._computeGasPrice()];
                    case 5:
                        gasPrice = _c.sent();
                        return [4 /*yield*/, utils_1.sendRawTransaction(this.web3, {
                                from: fromAddress,
                                to: proxyAddress,
                                data: utils_1.encodeProxyCall(wyvern_js_1.WyvernProtocol.getAtomicizerContractAddress(this._networkName), types_1.HowToCall.DelegateCall, calldata),
                                gasPrice: gasPrice
                            }, function (error) {
                                _this._dispatch(types_1.EventType.TransactionDenied, { error: error, accountAddress: fromAddress });
                            })];
                    case 6:
                        txHash = _c.sent();
                        return [4 /*yield*/, this._confirmTransaction(txHash, types_1.EventType.TransferAll, "Transferring " + assets.length + " asset" + (assets.length == 1 ? '' : 's'))];
                    case 7:
                        _c.sent();
                        return [2 /*return*/, txHash];
                }
            });
        });
    };
    /**
     * Get known fungible tokens (ERC-20) that match your filters.
     * @param param0 __namedParamters Object
     * @param symbol Filter by the ERC-20 symbol for the token,
     *    e.g. "DAI" for Dai stablecoin
     * @param address Filter by the ERC-20 contract address for the token,
     *    e.g. "0x89d24a6b4ccb1b6faa2625fe562bdd9a23260359" for Dai
     * @param name Filter by the name of the ERC-20 contract.
     *    Not guaranteed to exist or be unique for each token type.
     *    e.g. '' for Dai and 'Decentraland' for MANA
     * FUTURE: officiallySupported: Filter for tokens that are
     *    officially supported and shown on opensea.io
     */
    OpenSeaPort.prototype.getFungibleTokens = function (_a) {
        var _b = _a === void 0 ? {} : _a, symbol = _b.symbol, address = _b.address, name = _b.name;
        return __awaiter(this, void 0, void 0, function () {
            var tokenSettings, tokens, offlineTokens;
            return __generator(this, function (_c) {
                switch (_c.label) {
                    case 0:
                        tokenSettings = WyvernSchemas.tokens[this._networkName];
                        return [4 /*yield*/, this.api.getTokens({ symbol: symbol, address: address, name: name })];
                    case 1:
                        tokens = (_c.sent()).tokens;
                        offlineTokens = [
                            tokenSettings.canonicalWrappedEther
                        ].concat(tokenSettings.otherTokens).filter(function (t) {
                            if (symbol != null && t.symbol.toLowerCase() != symbol.toLowerCase()) {
                                return false;
                            }
                            if (address != null && t.address.toLowerCase() != address.toLowerCase()) {
                                return false;
                            }
                            if (name != null && t.name != name) {
                                return false;
                            }
                            return true;
                        });
                        return [2 /*return*/, offlineTokens.concat(tokens)];
                }
            });
        });
    };
    /**
     * Get the balance of a fungible token.
     * @param param0 __namedParameters Object
     * @param accountAddress User's account address
     * @param tokenAddress Optional address of the token's contract.
     *  Defaults to W-ETH
     * @param tokenAbi ABI for the token's contract. Defaults to ERC20
     */
    OpenSeaPort.prototype.getTokenBalance = function (_a) {
        var accountAddress = _a.accountAddress, tokenAddress = _a.tokenAddress, _b = _a.tokenAbi, tokenAbi = _b === void 0 ? contracts_1.ERC20 : _b;
        return __awaiter(this, void 0, void 0, function () {
            var amount;
            return __generator(this, function (_c) {
                switch (_c.label) {
                    case 0:
                        if (!tokenAddress) {
                            tokenAddress = WyvernSchemas.tokens[this._networkName].canonicalWrappedEther.address;
                        }
                        return [4 /*yield*/, utils_1.rawCall(this.web3, {
                                from: accountAddress,
                                to: tokenAddress,
                                data: WyvernSchemas.encodeCall(contracts_1.getMethod(tokenAbi, 'balanceOf'), [accountAddress]),
                            })];
                    case 1:
                        amount = _c.sent();
                        return [2 /*return*/, utils_1.makeBigNumber(amount.toString())];
                }
            });
        });
    };
    /**
     * Compute the fees for an order
     * @param param0 __namedParameters
     * @param assets Array of addresses and ids that will be in the order
     * @param assetContract Optional prefetched asset contract (including fees) to use instead of assets
     * @param side The side of the order (buy or sell)
     * @param isPrivate Whether the order is private or not (known taker)
     * @param extraBountyBasisPoints The basis points to add for the bounty. Will throw if it exceeds the assets' contract's OpenSea fee.
     */
    OpenSeaPort.prototype.computeFees = function (_a) {
        var assets = _a.assets, assetContract = _a.assetContract, side = _a.side, _b = _a.isPrivate, isPrivate = _b === void 0 ? false : _b, _c = _a.extraBountyBasisPoints, extraBountyBasisPoints = _c === void 0 ? 0 : _c;
        return __awaiter(this, void 0, void 0, function () {
            var asset, totalBuyerFeeBPS, totalSellerFeeBPS, openseaBuyerFeeBPS, openseaSellerFeeBPS, devBuyerFeeBPS, devSellerFeeBPS, transferFee, transferFeeTokenAddress, maxTotalBountyBPS, firstAsset, tokenAddress, tokenId, result, error_10, sellerBountyBPS, bountyTooLarge, errorMessage;
            return __generator(this, function (_d) {
                switch (_d.label) {
                    case 0:
                        asset = null;
                        totalBuyerFeeBPS = utils_1.DEFAULT_BUYER_FEE_BASIS_POINTS;
                        totalSellerFeeBPS = utils_1.DEFAULT_SELLER_FEE_BASIS_POINTS;
                        openseaBuyerFeeBPS = totalBuyerFeeBPS;
                        openseaSellerFeeBPS = totalSellerFeeBPS;
                        devBuyerFeeBPS = 0;
                        devSellerFeeBPS = 0;
                        transferFee = utils_1.makeBigNumber(0);
                        transferFeeTokenAddress = null;
                        maxTotalBountyBPS = utils_1.DEFAULT_MAX_BOUNTY;
                        firstAsset = assets && assets[0];
                        if (!(firstAsset && !('identifier' in firstAsset) && _.uniqBy(assets, function (a) { return a.tokenAddress; }).length == 1)) return [3 /*break*/, 2];
                        tokenAddress = firstAsset.tokenAddress, tokenId = firstAsset.tokenId;
                        return [4 /*yield*/, this.api.getAsset(tokenAddress, tokenId)];
                    case 1:
                        asset = _d.sent();
                        if (!asset) {
                            throw new Error("Could not find asset with ID " + tokenId + " and address " + tokenAddress);
                        }
                        assetContract = asset.assetContract;
                        _d.label = 2;
                    case 2:
                        if (assetContract) {
                            totalBuyerFeeBPS = assetContract.buyerFeeBasisPoints;
                            totalSellerFeeBPS = assetContract.sellerFeeBasisPoints;
                            openseaBuyerFeeBPS = assetContract.openseaBuyerFeeBasisPoints;
                            openseaSellerFeeBPS = assetContract.openseaSellerFeeBasisPoints;
                            devBuyerFeeBPS = assetContract.devBuyerFeeBasisPoints;
                            devSellerFeeBPS = assetContract.devSellerFeeBasisPoints;
                            maxTotalBountyBPS = openseaSellerFeeBPS;
                        }
                        if (!(side == types_1.OrderSide.Sell && asset)) return [3 /*break*/, 6];
                        // Server-side knowledge
                        transferFee = asset.transferFee
                            ? utils_1.makeBigNumber(asset.transferFee)
                            : transferFee;
                        transferFeeTokenAddress = asset.transferFeePaymentToken
                            ? asset.transferFeePaymentToken.address
                            : transferFeeTokenAddress;
                        _d.label = 3;
                    case 3:
                        _d.trys.push([3, 5, , 6]);
                        return [4 /*yield*/, utils_1.getTransferFeeSettings(this.web3, { asset: asset })];
                    case 4:
                        result = _d.sent();
                        transferFee = result.transferFee != null ? result.transferFee : transferFee;
                        transferFeeTokenAddress = result.transferFeeTokenAddress || transferFeeTokenAddress;
                        return [3 /*break*/, 6];
                    case 5:
                        error_10 = _d.sent();
                        // Use server defaults
                        console.error(error_10);
                        return [3 /*break*/, 6];
                    case 6:
                        sellerBountyBPS = side == types_1.OrderSide.Sell
                            ? extraBountyBasisPoints
                            : 0;
                        bountyTooLarge = sellerBountyBPS + utils_1.OPENSEA_SELLER_BOUNTY_BASIS_POINTS > maxTotalBountyBPS;
                        if (sellerBountyBPS > 0 && bountyTooLarge) {
                            errorMessage = "Total bounty exceeds the maximum for this asset type (" + maxTotalBountyBPS / 100 + "%).";
                            if (maxTotalBountyBPS >= utils_1.OPENSEA_SELLER_BOUNTY_BASIS_POINTS) {
                                errorMessage += " Remember that OpenSea will add " + utils_1.OPENSEA_SELLER_BOUNTY_BASIS_POINTS / 100 + "% for referrers with OpenSea accounts!";
                            }
                            throw new Error(errorMessage);
                        }
                        // Remove fees for private orders
                        if (isPrivate) {
                            totalBuyerFeeBPS = 0;
                            totalSellerFeeBPS = 0;
                            openseaBuyerFeeBPS = 0;
                            openseaSellerFeeBPS = 0;
                            devBuyerFeeBPS = 0;
                            devSellerFeeBPS = 0;
                            sellerBountyBPS = 0;
                        }
                        return [2 /*return*/, {
                                totalBuyerFeeBPS: totalBuyerFeeBPS,
                                totalSellerFeeBPS: totalSellerFeeBPS,
                                openseaBuyerFeeBPS: openseaBuyerFeeBPS,
                                openseaSellerFeeBPS: openseaSellerFeeBPS,
                                devBuyerFeeBPS: devBuyerFeeBPS,
                                devSellerFeeBPS: devSellerFeeBPS,
                                sellerBountyBPS: sellerBountyBPS,
                                transferFee: transferFee,
                                transferFeeTokenAddress: transferFeeTokenAddress,
                            }];
                }
            });
        });
    };
    /**
     * Validate and post an order to the OpenSea orderbook.
     * @param order The order to post. Can either be signed by the maker or pre-approved on the Wyvern contract using approveOrder. See https://github.com/ProjectWyvern/wyvern-ethereum/blob/master/contracts/exchange/Exchange.sol#L178
     * @returns The order as stored by the orderbook
     */
    OpenSeaPort.prototype.validateAndPostOrder = function (order) {
        return __awaiter(this, void 0, void 0, function () {
            var hash, confirmedOrder;
            return __generator(this, function (_a) {
                switch (_a.label) {
                    case 0: return [4 /*yield*/, this._wyvernProtocolReadOnly.wyvernExchange.hashOrder_.callAsync([order.exchange, order.maker, order.taker, order.feeRecipient, order.target, order.staticTarget, order.paymentToken], [order.makerRelayerFee, order.takerRelayerFee, order.makerProtocolFee, order.takerProtocolFee, order.basePrice, order.extra, order.listingTime, order.expirationTime, order.salt], order.feeMethod, order.side, order.saleKind, order.howToCall, order.calldata, order.replacementPattern, order.staticExtradata)];
                    case 1:
                        hash = _a.sent();
                        if (hash !== order.hash) {
                            console.error(order);
                            throw new Error("Order couldn't be validated by the exchange due to a hash mismatch. Make sure your wallet is on the right network!");
                        }
                        this.logger('Order hashes match');
                        return [4 /*yield*/, this.api.postOrder(utils_1.orderToJSON(order))];
                    case 2:
                        confirmedOrder = _a.sent();
                        return [2 /*return*/, confirmedOrder];
                }
            });
        });
    };
    /**
     * Compute the gas price for sending a txn, in wei
     * Will be slightly above the mean to make it faster
     */
    OpenSeaPort.prototype._computeGasPrice = function () {
        return __awaiter(this, void 0, void 0, function () {
            var meanGas, weiToAdd;
            return __generator(this, function (_a) {
                switch (_a.label) {
                    case 0: return [4 /*yield*/, utils_1.getCurrentGasPrice(this.web3)];
                    case 1:
                        meanGas = _a.sent();
                        weiToAdd = this.web3.toWei(this.gasPriceAddition, 'gwei');
                        return [2 /*return*/, meanGas.plus(weiToAdd)];
                }
            });
        });
    };
    /**
     * Compute the gas amount for sending a txn
     * Will be slightly above the result of estimateGas to make it more reliable
     * @param estimation The result of estimateGas for a transaction
     */
    OpenSeaPort.prototype._correctGasAmount = function (estimation) {
        return Math.ceil(estimation * this.gasIncreaseFactor);
    };
    /**
     * Estimate the gas needed to match two orders
     * @param param0 __namedParamaters Object
     * @param buy The buy order to match
     * @param sell The sell order to match
     * @param accountAddress The taker's wallet address
     * @param metadata Metadata bytes32 to send with the match
     */
    OpenSeaPort.prototype._estimateGasForMatch = function (_a) {
        var buy = _a.buy, sell = _a.sell, accountAddress = _a.accountAddress, _b = _a.metadata, metadata = _b === void 0 ? utils_1.NULL_BLOCK_HASH : _b;
        return __awaiter(this, void 0, void 0, function () {
            var value;
            return __generator(this, function (_c) {
                switch (_c.label) {
                    case 0:
                        if (!(buy.maker.toLowerCase() == accountAddress.toLowerCase() && buy.paymentToken == utils_1.NULL_ADDRESS)) return [3 /*break*/, 2];
                        return [4 /*yield*/, this._getRequiredAmountForTakingSellOrder(sell)];
                    case 1:
                        value = _c.sent();
                        _c.label = 2;
                    case 2: return [2 /*return*/, this._wyvernProtocolReadOnly.wyvernExchange.atomicMatch_.estimateGasAsync([buy.exchange, buy.maker, buy.taker, buy.feeRecipient, buy.target, buy.staticTarget, buy.paymentToken, sell.exchange, sell.maker, sell.taker, sell.feeRecipient, sell.target, sell.staticTarget, sell.paymentToken], [buy.makerRelayerFee, buy.takerRelayerFee, buy.makerProtocolFee, buy.takerProtocolFee, buy.basePrice, buy.extra, buy.listingTime, buy.expirationTime, buy.salt, sell.makerRelayerFee, sell.takerRelayerFee, sell.makerProtocolFee, sell.takerProtocolFee, sell.basePrice, sell.extra, sell.listingTime, sell.expirationTime, sell.salt], [buy.feeMethod, buy.side, buy.saleKind, buy.howToCall, sell.feeMethod, sell.side, sell.saleKind, sell.howToCall], buy.calldata, sell.calldata, buy.replacementPattern, sell.replacementPattern, buy.staticExtradata, sell.staticExtradata, [
                            buy.v || 0,
                            sell.v || 0
                        ], [
                            buy.r || utils_1.NULL_BLOCK_HASH,
                            buy.s || utils_1.NULL_BLOCK_HASH,
                            sell.r || utils_1.NULL_BLOCK_HASH,
                            sell.s || utils_1.NULL_BLOCK_HASH,
                            metadata
                        ], 
                        // Typescript error in estimate gas method, so use any
                        { from: accountAddress, value: value })];
                }
            });
        });
    };
    /**
     * Estimate the gas needed to transfer assets in bulk
     * Used for tests
     * @param param0 __namedParamaters Object
     * @param assets An array of objects with the tokenId and tokenAddress of each of the assets to transfer.
     * @param fromAddress The owner's wallet address
     * @param toAddress The recipient's wallet address
     * @param schemaName The Wyvern schema name corresponding to the asset type
     */
    OpenSeaPort.prototype._estimateGasForTransfer = function (_a) {
        var assets = _a.assets, fromAddress = _a.fromAddress, toAddress = _a.toAddress, _b = _a.schemaName, schemaName = _b === void 0 ? types_1.WyvernSchemaName.ERC721 : _b;
        return __awaiter(this, void 0, void 0, function () {
            var schema, wyAssets, proxyAddress, calldata;
            return __generator(this, function (_c) {
                switch (_c.label) {
                    case 0:
                        schema = this._getSchema(schemaName);
                        wyAssets = assets.map(function (asset) { return utils_1.getWyvernNFTAsset(schema, asset.tokenId, asset.tokenAddress); });
                        return [4 /*yield*/, this._getProxy(fromAddress)];
                    case 1:
                        proxyAddress = _c.sent();
                        if (!proxyAddress) {
                            throw new Error('Uninitialized proxy address');
                        }
                        return [4 /*yield*/, this._approveAll({ schema: schema, wyAssets: wyAssets, accountAddress: fromAddress, proxyAddress: proxyAddress })];
                    case 2:
                        _c.sent();
                        calldata = utils_1.encodeAtomicizedTransfer(schema, wyAssets, fromAddress, toAddress, this._wyvernProtocol.wyvernAtomicizer).calldata;
                        return [2 /*return*/, utils_1.estimateGas(this.web3, {
                                from: fromAddress,
                                to: proxyAddress,
                                data: utils_1.encodeProxyCall(wyvern_js_1.WyvernProtocol.getAtomicizerContractAddress(this._networkName), types_1.HowToCall.DelegateCall, calldata)
                            })];
                }
            });
        });
    };
    /**
     * Get the proxy address for a user's wallet.
     * Internal method exposed for dev flexibility.
     * @param accountAddress The user's wallet address
     * @param retries Optional number of retries to do
     */
    OpenSeaPort.prototype._getProxy = function (accountAddress, retries) {
        if (retries === void 0) { retries = 0; }
        return __awaiter(this, void 0, void 0, function () {
            var proxyAddress;
            return __generator(this, function (_a) {
                switch (_a.label) {
                    case 0: return [4 /*yield*/, this._wyvernProtocolReadOnly.wyvernProxyRegistry.proxies.callAsync(accountAddress)];
                    case 1:
                        proxyAddress = _a.sent();
                        if (proxyAddress == '0x') {
                            throw new Error("Couldn't retrieve your account from the blockchain - make sure you're on the correct Ethereum network!");
                        }
                        if (!(!proxyAddress || proxyAddress == utils_1.NULL_ADDRESS)) return [3 /*break*/, 4];
                        if (!(retries > 0)) return [3 /*break*/, 3];
                        return [4 /*yield*/, utils_1.delay(1000)];
                    case 2:
                        _a.sent();
                        return [2 /*return*/, this._getProxy(accountAddress, retries - 1)];
                    case 3:
                        proxyAddress = null;
                        _a.label = 4;
                    case 4: return [2 /*return*/, proxyAddress];
                }
            });
        });
    };
    /**
     * Initialize the proxy for a user's wallet.
     * Proxies are used to make trades on behalf of the order's maker so that
     *  trades can happen when the maker isn't online.
     * Internal method exposed for dev flexibility.
     * @param accountAddress The user's wallet address
     */
    OpenSeaPort.prototype._initializeProxy = function (accountAddress) {
        return __awaiter(this, void 0, void 0, function () {
            var gasPrice, txnData, gasEstimate, transactionHash, proxyAddress;
            var _this = this;
            return __generator(this, function (_a) {
                switch (_a.label) {
                    case 0:
                        this._dispatch(types_1.EventType.InitializeAccount, { accountAddress: accountAddress });
                        return [4 /*yield*/, this._computeGasPrice()];
                    case 1:
                        gasPrice = _a.sent();
                        txnData = { from: accountAddress, gasPrice: gasPrice };
                        return [4 /*yield*/, this._wyvernProtocolReadOnly.wyvernProxyRegistry.registerProxy.estimateGasAsync(txnData)];
                    case 2:
                        gasEstimate = _a.sent();
                        return [4 /*yield*/, this._wyvernProtocol.wyvernProxyRegistry.registerProxy.sendTransactionAsync(__assign({}, txnData, { gas: this._correctGasAmount(gasEstimate) }))];
                    case 3:
                        transactionHash = _a.sent();
                        return [4 /*yield*/, this._confirmTransaction(transactionHash, types_1.EventType.InitializeAccount, "Initializing proxy for account", function () { return __awaiter(_this, void 0, void 0, function () {
                                var polledProxy;
                                return __generator(this, function (_a) {
                                    switch (_a.label) {
                                        case 0: return [4 /*yield*/, this._getProxy(accountAddress)];
                                        case 1:
                                            polledProxy = _a.sent();
                                            return [2 /*return*/, !!polledProxy];
                                    }
                                });
                            }); })];
                    case 4:
                        _a.sent();
                        return [4 /*yield*/, this._getProxy(accountAddress, 2)];
                    case 5:
                        proxyAddress = _a.sent();
                        if (!proxyAddress) {
                            throw new Error('Failed to initialize your account :( Please restart your wallet/browser and try again!');
                        }
                        return [2 /*return*/, proxyAddress];
                }
            });
        });
    };
    /**
     * For a fungible token to use in trades (like W-ETH), get the amount
     *  approved for use by the Wyvern transfer proxy.
     * Internal method exposed for dev flexibility.
     * @param param0 __namedParamters Object
     * @param accountAddress Address for the user's wallet
     * @param tokenAddress Address for the token's contract
     */
    OpenSeaPort.prototype._getApprovedTokenCount = function (_a) {
        var accountAddress = _a.accountAddress, tokenAddress = _a.tokenAddress;
        return __awaiter(this, void 0, void 0, function () {
            var contractAddress, approved;
            return __generator(this, function (_b) {
                switch (_b.label) {
                    case 0:
                        if (!tokenAddress) {
                            tokenAddress = WyvernSchemas.tokens[this._networkName].canonicalWrappedEther.address;
                        }
                        contractAddress = wyvern_js_1.WyvernProtocol.getTokenTransferProxyAddress(this._networkName);
                        return [4 /*yield*/, utils_1.rawCall(this.web3, {
                                from: accountAddress,
                                to: tokenAddress,
                                data: WyvernSchemas.encodeCall(contracts_1.getMethod(contracts_1.ERC20, 'allowance'), [accountAddress, contractAddress]),
                            })];
                    case 1:
                        approved = _b.sent();
                        return [2 /*return*/, utils_1.makeBigNumber(approved)];
                }
            });
        });
    };
    OpenSeaPort.prototype._makeBuyOrder = function (_a) {
        var asset = _a.asset, quantity = _a.quantity, accountAddress = _a.accountAddress, startAmount = _a.startAmount, _b = _a.expirationTime, expirationTime = _b === void 0 ? 0 : _b, paymentTokenAddress = _a.paymentTokenAddress, _c = _a.extraBountyBasisPoints, extraBountyBasisPoints = _c === void 0 ? 0 : _c, sellOrder = _a.sellOrder, schemaName = _a.schemaName;
        return __awaiter(this, void 0, void 0, function () {
            var schema, wyAsset, makerRelayerFee, takerRelayerFee, _d, totalBuyerFeeBPS, totalSellerFeeBPS, _e, target, calldata, replacementPattern, _f, basePrice, extra, times;
            return __generator(this, function (_g) {
                switch (_g.label) {
                    case 0:
                        accountAddress = utils_1.validateAndFormatWalletAddress(this.web3, accountAddress);
                        schema = this._getSchema(schemaName);
                        wyAsset = utils_1.getWyvernAsset(schema, asset, quantity);
                        if (!sellOrder) return [3 /*break*/, 1];
                        // Use the sell order's fees to ensure compatiblity
                        // Swap maker/taker depending on whether it's an English auction (taker)
                        // TODO add extraBountyBasisPoints when making bidder bounties
                        makerRelayerFee = sellOrder.waitingForBestCounterOrder
                            ? utils_1.makeBigNumber(sellOrder.makerRelayerFee)
                            : utils_1.makeBigNumber(sellOrder.takerRelayerFee);
                        takerRelayerFee = sellOrder.waitingForBestCounterOrder
                            ? utils_1.makeBigNumber(sellOrder.takerRelayerFee)
                            : utils_1.makeBigNumber(sellOrder.makerRelayerFee);
                        return [3 /*break*/, 3];
                    case 1: return [4 /*yield*/, this.computeFees({ assets: [asset], extraBountyBasisPoints: extraBountyBasisPoints, side: types_1.OrderSide.Buy })];
                    case 2:
                        _d = _g.sent(), totalBuyerFeeBPS = _d.totalBuyerFeeBPS, totalSellerFeeBPS = _d.totalSellerFeeBPS;
                        makerRelayerFee = utils_1.makeBigNumber(totalBuyerFeeBPS);
                        takerRelayerFee = utils_1.makeBigNumber(totalSellerFeeBPS);
                        _g.label = 3;
                    case 3:
                        _e = WyvernSchemas.encodeBuy(schema, wyAsset, accountAddress), target = _e.target, calldata = _e.calldata, replacementPattern = _e.replacementPattern;
                        return [4 /*yield*/, this._getPriceParameters(paymentTokenAddress, expirationTime, startAmount)];
                    case 4:
                        _f = _g.sent(), basePrice = _f.basePrice, extra = _f.extra;
                        times = this._getTimeParameters(expirationTime);
                        return [2 /*return*/, {
                                exchange: wyvern_js_1.WyvernProtocol.getExchangeContractAddress(this._networkName),
                                maker: accountAddress,
                                taker: utils_1.NULL_ADDRESS,
                                makerRelayerFee: makerRelayerFee,
                                takerRelayerFee: takerRelayerFee,
                                makerProtocolFee: utils_1.makeBigNumber(0),
                                takerProtocolFee: utils_1.makeBigNumber(0),
                                makerReferrerFee: utils_1.makeBigNumber(0),
                                waitingForBestCounterOrder: false,
                                feeMethod: types_1.FeeMethod.SplitFee,
                                feeRecipient: utils_1.OPENSEA_FEE_RECIPIENT,
                                side: types_1.OrderSide.Buy,
                                saleKind: types_1.SaleKind.FixedPrice,
                                target: target,
                                howToCall: types_1.HowToCall.Call,
                                calldata: calldata,
                                replacementPattern: replacementPattern,
                                staticTarget: utils_1.NULL_ADDRESS,
                                staticExtradata: '0x',
                                paymentToken: paymentTokenAddress,
                                basePrice: basePrice,
                                extra: extra,
                                listingTime: times.listingTime,
                                expirationTime: times.expirationTime,
                                salt: wyvern_js_1.WyvernProtocol.generatePseudoRandomSalt(),
                                metadata: {
                                    asset: wyAsset,
                                    schema: schema.name,
                                }
                            }];
                }
            });
        });
    };
    OpenSeaPort.prototype._makeSellOrder = function (_a) {
        var asset = _a.asset, quantity = _a.quantity, accountAddress = _a.accountAddress, startAmount = _a.startAmount, endAmount = _a.endAmount, expirationTime = _a.expirationTime, waitForHighestBid = _a.waitForHighestBid, paymentTokenAddress = _a.paymentTokenAddress, extraBountyBasisPoints = _a.extraBountyBasisPoints, buyerAddress = _a.buyerAddress, schemaName = _a.schemaName;
        return __awaiter(this, void 0, void 0, function () {
            var schema, wyAsset, isPrivate, _b, totalSellerFeeBPS, totalBuyerFeeBPS, sellerBountyBPS, _c, target, calldata, replacementPattern, orderSaleKind, _d, basePrice, extra, times, feeRecipient, makerRelayerFee, takerRelayerFee;
            return __generator(this, function (_e) {
                switch (_e.label) {
                    case 0:
                        accountAddress = utils_1.validateAndFormatWalletAddress(this.web3, accountAddress);
                        schema = this._getSchema(schemaName);
                        wyAsset = utils_1.getWyvernAsset(schema, asset, quantity);
                        isPrivate = buyerAddress != utils_1.NULL_ADDRESS;
                        return [4 /*yield*/, this.computeFees({ assets: [asset], side: types_1.OrderSide.Sell, isPrivate: isPrivate, extraBountyBasisPoints: extraBountyBasisPoints })];
                    case 1:
                        _b = _e.sent(), totalSellerFeeBPS = _b.totalSellerFeeBPS, totalBuyerFeeBPS = _b.totalBuyerFeeBPS, sellerBountyBPS = _b.sellerBountyBPS;
                        _c = WyvernSchemas.encodeSell(schema, wyAsset, accountAddress), target = _c.target, calldata = _c.calldata, replacementPattern = _c.replacementPattern;
                        orderSaleKind = endAmount != null && endAmount !== startAmount
                            ? types_1.SaleKind.DutchAuction
                            : types_1.SaleKind.FixedPrice;
                        return [4 /*yield*/, this._getPriceParameters(paymentTokenAddress, expirationTime, startAmount, endAmount, waitForHighestBid)];
                    case 2:
                        _d = _e.sent(), basePrice = _d.basePrice, extra = _d.extra;
                        times = this._getTimeParameters(expirationTime, waitForHighestBid);
                        feeRecipient = waitForHighestBid
                            ? utils_1.NULL_ADDRESS
                            : utils_1.OPENSEA_FEE_RECIPIENT;
                        makerRelayerFee = waitForHighestBid
                            ? utils_1.makeBigNumber(totalBuyerFeeBPS)
                            : utils_1.makeBigNumber(totalSellerFeeBPS);
                        takerRelayerFee = waitForHighestBid
                            ? utils_1.makeBigNumber(totalSellerFeeBPS)
                            : utils_1.makeBigNumber(totalBuyerFeeBPS);
                        return [2 /*return*/, {
                                exchange: wyvern_js_1.WyvernProtocol.getExchangeContractAddress(this._networkName),
                                maker: accountAddress,
                                taker: buyerAddress,
                                makerRelayerFee: makerRelayerFee,
                                takerRelayerFee: takerRelayerFee,
                                makerProtocolFee: utils_1.makeBigNumber(0),
                                takerProtocolFee: utils_1.makeBigNumber(0),
                                makerReferrerFee: utils_1.makeBigNumber(sellerBountyBPS),
                                waitingForBestCounterOrder: waitForHighestBid,
                                feeMethod: types_1.FeeMethod.SplitFee,
                                feeRecipient: feeRecipient,
                                side: types_1.OrderSide.Sell,
                                saleKind: orderSaleKind,
                                target: target,
                                howToCall: types_1.HowToCall.Call,
                                calldata: calldata,
                                replacementPattern: replacementPattern,
                                staticTarget: utils_1.NULL_ADDRESS,
                                staticExtradata: '0x',
                                paymentToken: paymentTokenAddress,
                                basePrice: basePrice,
                                extra: extra,
                                listingTime: times.listingTime,
                                expirationTime: times.expirationTime,
                                salt: wyvern_js_1.WyvernProtocol.generatePseudoRandomSalt(),
                                metadata: {
                                    asset: wyAsset,
                                    schema: schema.name,
                                }
                            }];
                }
            });
        });
    };
    OpenSeaPort.prototype._makeBundleBuyOrder = function (_a) {
        var assets = _a.assets, accountAddress = _a.accountAddress, startAmount = _a.startAmount, _b = _a.expirationTime, expirationTime = _b === void 0 ? 0 : _b, paymentTokenAddress = _a.paymentTokenAddress, _c = _a.extraBountyBasisPoints, extraBountyBasisPoints = _c === void 0 ? 0 : _c, sellOrder = _a.sellOrder, schemaName = _a.schemaName;
        return __awaiter(this, void 0, void 0, function () {
            var schema, bundle, makerRelayerFee, takerRelayerFee, _d, totalBuyerFeeBPS, totalSellerFeeBPS, _e, calldata, replacementPattern, _f, basePrice, extra, times;
            return __generator(this, function (_g) {
                switch (_g.label) {
                    case 0:
                        accountAddress = utils_1.validateAndFormatWalletAddress(this.web3, accountAddress);
                        schema = this._getSchema(schemaName);
                        bundle = utils_1.getWyvernBundle(schema, assets);
                        if (!sellOrder) return [3 /*break*/, 1];
                        // Use the sell order's fees to ensure compatiblity
                        // Swap maker/taker depending on whether it's an English auction (taker)
                        // TODO add extraBountyBasisPoints when making bidder bounties
                        makerRelayerFee = sellOrder.waitingForBestCounterOrder
                            ? utils_1.makeBigNumber(sellOrder.makerRelayerFee)
                            : utils_1.makeBigNumber(sellOrder.takerRelayerFee);
                        takerRelayerFee = sellOrder.waitingForBestCounterOrder
                            ? utils_1.makeBigNumber(sellOrder.takerRelayerFee)
                            : utils_1.makeBigNumber(sellOrder.makerRelayerFee);
                        return [3 /*break*/, 3];
                    case 1: return [4 /*yield*/, this.computeFees({ assets: assets, extraBountyBasisPoints: extraBountyBasisPoints, side: types_1.OrderSide.Buy })];
                    case 2:
                        _d = _g.sent(), totalBuyerFeeBPS = _d.totalBuyerFeeBPS, totalSellerFeeBPS = _d.totalSellerFeeBPS;
                        makerRelayerFee = utils_1.makeBigNumber(totalBuyerFeeBPS);
                        takerRelayerFee = utils_1.makeBigNumber(totalSellerFeeBPS);
                        _g.label = 3;
                    case 3:
                        _e = WyvernSchemas.encodeAtomicizedBuy(schema, bundle.assets, accountAddress, this._wyvernProtocol.wyvernAtomicizer), calldata = _e.calldata, replacementPattern = _e.replacementPattern;
                        if (!calldata || !replacementPattern) {
                            throw new Error("Failed to encode");
                        }
                        return [4 /*yield*/, this._getPriceParameters(paymentTokenAddress, expirationTime, startAmount)];
                    case 4:
                        _f = _g.sent(), basePrice = _f.basePrice, extra = _f.extra;
                        times = this._getTimeParameters(expirationTime);
                        return [2 /*return*/, {
                                exchange: wyvern_js_1.WyvernProtocol.getExchangeContractAddress(this._networkName),
                                maker: accountAddress,
                                taker: utils_1.NULL_ADDRESS,
                                makerRelayerFee: makerRelayerFee,
                                takerRelayerFee: takerRelayerFee,
                                makerProtocolFee: utils_1.makeBigNumber(0),
                                takerProtocolFee: utils_1.makeBigNumber(0),
                                makerReferrerFee: utils_1.makeBigNumber(0),
                                waitingForBestCounterOrder: false,
                                feeMethod: types_1.FeeMethod.SplitFee,
                                feeRecipient: utils_1.OPENSEA_FEE_RECIPIENT,
                                side: types_1.OrderSide.Buy,
                                saleKind: types_1.SaleKind.FixedPrice,
                                target: wyvern_js_1.WyvernProtocol.getAtomicizerContractAddress(this._networkName),
                                howToCall: types_1.HowToCall.DelegateCall,
                                calldata: calldata,
                                replacementPattern: replacementPattern,
                                staticTarget: utils_1.NULL_ADDRESS,
                                staticExtradata: '0x',
                                paymentToken: paymentTokenAddress,
                                basePrice: basePrice,
                                extra: extra,
                                listingTime: times.listingTime,
                                expirationTime: times.expirationTime,
                                salt: wyvern_js_1.WyvernProtocol.generatePseudoRandomSalt(),
                                metadata: {
                                    bundle: bundle,
                                    schema: schema.name,
                                }
                            }];
                }
            });
        });
    };
    OpenSeaPort.prototype._makeBundleSellOrder = function (_a) {
        var bundleName = _a.bundleName, bundleDescription = _a.bundleDescription, bundleExternalLink = _a.bundleExternalLink, assets = _a.assets, accountAddress = _a.accountAddress, startAmount = _a.startAmount, endAmount = _a.endAmount, expirationTime = _a.expirationTime, waitForHighestBid = _a.waitForHighestBid, paymentTokenAddress = _a.paymentTokenAddress, extraBountyBasisPoints = _a.extraBountyBasisPoints, buyerAddress = _a.buyerAddress, schemaName = _a.schemaName;
        return __awaiter(this, void 0, void 0, function () {
            var schema, bundle, isPrivate, _b, totalSellerFeeBPS, totalBuyerFeeBPS, sellerBountyBPS, _c, calldata, replacementPattern, _d, basePrice, extra, times, orderSaleKind, feeRecipient;
            return __generator(this, function (_e) {
                switch (_e.label) {
                    case 0:
                        accountAddress = utils_1.validateAndFormatWalletAddress(this.web3, accountAddress);
                        schema = this._getSchema(schemaName);
                        bundle = utils_1.getWyvernBundle(schema, assets);
                        bundle.name = bundleName;
                        bundle.description = bundleDescription;
                        bundle.external_link = bundleExternalLink;
                        isPrivate = buyerAddress != utils_1.NULL_ADDRESS;
                        return [4 /*yield*/, this.computeFees({ assets: assets, side: types_1.OrderSide.Sell, isPrivate: isPrivate, extraBountyBasisPoints: extraBountyBasisPoints })];
                    case 1:
                        _b = _e.sent(), totalSellerFeeBPS = _b.totalSellerFeeBPS, totalBuyerFeeBPS = _b.totalBuyerFeeBPS, sellerBountyBPS = _b.sellerBountyBPS;
                        _c = WyvernSchemas.encodeAtomicizedSell(schema, bundle.assets, accountAddress, this._wyvernProtocol.wyvernAtomicizer), calldata = _c.calldata, replacementPattern = _c.replacementPattern;
                        if (!calldata || !replacementPattern) {
                            throw new Error("Failed to encode");
                        }
                        return [4 /*yield*/, this._getPriceParameters(paymentTokenAddress, expirationTime, startAmount, endAmount, waitForHighestBid)];
                    case 2:
                        _d = _e.sent(), basePrice = _d.basePrice, extra = _d.extra;
                        times = this._getTimeParameters(expirationTime, waitForHighestBid);
                        orderSaleKind = endAmount != null && endAmount !== startAmount
                            ? types_1.SaleKind.DutchAuction
                            : types_1.SaleKind.FixedPrice;
                        feeRecipient = waitForHighestBid
                            ? utils_1.NULL_ADDRESS
                            : utils_1.OPENSEA_FEE_RECIPIENT;
                        return [2 /*return*/, {
                                exchange: wyvern_js_1.WyvernProtocol.getExchangeContractAddress(this._networkName),
                                maker: accountAddress,
                                taker: buyerAddress,
                                makerRelayerFee: utils_1.makeBigNumber(totalSellerFeeBPS),
                                takerRelayerFee: utils_1.makeBigNumber(totalBuyerFeeBPS),
                                makerProtocolFee: utils_1.makeBigNumber(0),
                                takerProtocolFee: utils_1.makeBigNumber(0),
                                makerReferrerFee: utils_1.makeBigNumber(sellerBountyBPS),
                                waitingForBestCounterOrder: waitForHighestBid,
                                feeMethod: types_1.FeeMethod.SplitFee,
                                feeRecipient: feeRecipient,
                                side: types_1.OrderSide.Sell,
                                saleKind: orderSaleKind,
                                target: wyvern_js_1.WyvernProtocol.getAtomicizerContractAddress(this._networkName),
                                howToCall: types_1.HowToCall.DelegateCall,
                                calldata: calldata,
                                replacementPattern: replacementPattern,
                                staticTarget: utils_1.NULL_ADDRESS,
                                staticExtradata: '0x',
                                paymentToken: paymentTokenAddress,
                                basePrice: basePrice,
                                extra: extra,
                                listingTime: times.listingTime,
                                expirationTime: times.expirationTime,
                                salt: wyvern_js_1.WyvernProtocol.generatePseudoRandomSalt(),
                                metadata: {
                                    bundle: bundle,
                                    schema: schema.name,
                                },
                            }];
                }
            });
        });
    };
    OpenSeaPort.prototype._makeMatchingOrder = function (_a) {
        var _this = this;
        var order = _a.order, accountAddress = _a.accountAddress;
        accountAddress = utils_1.validateAndFormatWalletAddress(this.web3, accountAddress);
        var schema = this._getSchema(order.metadata.schema);
        var computeOrderParams = function () {
            if (order.metadata.asset) {
                return order.side == types_1.OrderSide.Buy
                    ? WyvernSchemas.encodeSell(schema, order.metadata.asset, accountAddress)
                    : WyvernSchemas.encodeBuy(schema, order.metadata.asset, accountAddress);
            }
            else if (order.metadata.bundle) {
                // We're matching a bundle order
                var atomicized = order.side == types_1.OrderSide.Buy
                    ? WyvernSchemas.encodeAtomicizedSell(schema, order.metadata.bundle.assets, accountAddress, _this._wyvernProtocol.wyvernAtomicizer)
                    : WyvernSchemas.encodeAtomicizedBuy(schema, order.metadata.bundle.assets, accountAddress, _this._wyvernProtocol.wyvernAtomicizer);
                return {
                    target: wyvern_js_1.WyvernProtocol.getAtomicizerContractAddress(_this._networkName),
                    calldata: atomicized.calldata,
                    replacementPattern: atomicized.replacementPattern
                };
            }
            else {
                throw new Error('Invalid order metadata');
            }
        };
        var _b = computeOrderParams(), target = _b.target, calldata = _b.calldata, replacementPattern = _b.replacementPattern;
        if (!calldata || !replacementPattern) {
            throw new Error("Failed to encode");
        }
        var times = this._getTimeParameters(0);
        // Compat for matching buy orders that have fee recipient still on them
        var feeRecipient = order.feeRecipient == utils_1.NULL_ADDRESS
            ? utils_1.OPENSEA_FEE_RECIPIENT
            : utils_1.NULL_ADDRESS;
        var matchingOrder = {
            exchange: order.exchange,
            maker: accountAddress,
            taker: order.maker,
            makerRelayerFee: order.makerRelayerFee,
            takerRelayerFee: order.takerRelayerFee,
            makerProtocolFee: order.makerProtocolFee,
            takerProtocolFee: order.takerProtocolFee,
            makerReferrerFee: order.makerReferrerFee,
            waitingForBestCounterOrder: false,
            feeMethod: order.feeMethod,
            feeRecipient: feeRecipient,
            side: (order.side + 1) % 2,
            saleKind: types_1.SaleKind.FixedPrice,
            target: target,
            howToCall: order.howToCall,
            calldata: calldata,
            replacementPattern: replacementPattern,
            staticTarget: utils_1.NULL_ADDRESS,
            staticExtradata: '0x',
            paymentToken: order.paymentToken,
            basePrice: order.basePrice,
            extra: utils_1.makeBigNumber(0),
            listingTime: times.listingTime,
            expirationTime: times.expirationTime,
            salt: wyvern_js_1.WyvernProtocol.generatePseudoRandomSalt(),
            metadata: order.metadata,
        };
        return __assign({}, matchingOrder, { hash: utils_1.getOrderHash(matchingOrder) });
    };
    /**
     * Validate against Wyvern that a buy and sell order can match
     * @param param0 __namedParamters Object
     * @param buy The buy order to validate
     * @param sell The sell order to validate
     * @param accountAddress Address for the user's wallet
     * @param shouldValidateBuy Whether to validate the buy order individually.
     * @param shouldValidateSell Whether to validate the sell order individually.
     * @param retries How many times to retry if validation fails
     */
    OpenSeaPort.prototype._validateMatch = function (_a, retries) {
        var buy = _a.buy, sell = _a.sell, accountAddress = _a.accountAddress, _b = _a.shouldValidateBuy, shouldValidateBuy = _b === void 0 ? false : _b, _c = _a.shouldValidateSell, shouldValidateSell = _c === void 0 ? false : _c;
        if (retries === void 0) { retries = 1; }
        return __awaiter(this, void 0, void 0, function () {
            var buyValid, sellValid, ordersCanMatch, orderCalldataCanMatch, error_11;
            return __generator(this, function (_d) {
                switch (_d.label) {
                    case 0:
                        _d.trys.push([0, 7, , 9]);
                        if (!shouldValidateBuy) return [3 /*break*/, 2];
                        return [4 /*yield*/, this._validateOrder(buy)];
                    case 1:
                        buyValid = _d.sent();
                        this.logger("Buy order is valid: " + buyValid);
                        if (!buyValid) {
                            throw new Error('Invalid buy order. Please restart your wallet/browser and try again!');
                        }
                        _d.label = 2;
                    case 2:
                        if (!shouldValidateSell) return [3 /*break*/, 4];
                        return [4 /*yield*/, this._validateOrder(sell)];
                    case 3:
                        sellValid = _d.sent();
                        this.logger("Sell order is valid: " + sellValid);
                        if (!sellValid) {
                            throw new Error('Invalid sell order. Please restart your wallet/browser and try again!');
                        }
                        _d.label = 4;
                    case 4: return [4 /*yield*/, this._wyvernProtocolReadOnly.wyvernExchange.ordersCanMatch_.callAsync([buy.exchange, buy.maker, buy.taker, buy.feeRecipient, buy.target, buy.staticTarget, buy.paymentToken, sell.exchange, sell.maker, sell.taker, sell.feeRecipient, sell.target, sell.staticTarget, sell.paymentToken], [buy.makerRelayerFee, buy.takerRelayerFee, buy.makerProtocolFee, buy.takerProtocolFee, buy.basePrice, buy.extra, buy.listingTime, buy.expirationTime, buy.salt, sell.makerRelayerFee, sell.takerRelayerFee, sell.makerProtocolFee, sell.takerProtocolFee, sell.basePrice, sell.extra, sell.listingTime, sell.expirationTime, sell.salt], [buy.feeMethod, buy.side, buy.saleKind, buy.howToCall, sell.feeMethod, sell.side, sell.saleKind, sell.howToCall], buy.calldata, sell.calldata, buy.replacementPattern, sell.replacementPattern, buy.staticExtradata, sell.staticExtradata, { from: accountAddress })];
                    case 5:
                        ordersCanMatch = _d.sent();
                        this.logger("Orders matching: " + ordersCanMatch);
                        if (!ordersCanMatch) {
                            throw new Error('Unable to match offer with auction. Please refresh or restart your wallet and try again!');
                        }
                        return [4 /*yield*/, this._wyvernProtocolReadOnly.wyvernExchange.orderCalldataCanMatch.callAsync(buy.calldata, buy.replacementPattern, sell.calldata, sell.replacementPattern)];
                    case 6:
                        orderCalldataCanMatch = _d.sent();
                        this.logger("Order calldata matching: " + orderCalldataCanMatch);
                        if (!orderCalldataCanMatch) {
                            throw new Error('Unable to match offer details with auction. Please refresh or restart your wallet and try again!');
                        }
                        return [2 /*return*/, true];
                    case 7:
                        error_11 = _d.sent();
                        if (retries <= 0) {
                            throw error_11;
                        }
                        return [4 /*yield*/, utils_1.delay(500)];
                    case 8:
                        _d.sent();
                        return [2 /*return*/, this._validateMatch({ buy: buy, sell: sell, accountAddress: accountAddress, shouldValidateBuy: shouldValidateBuy, shouldValidateSell: shouldValidateSell }, retries - 1)];
                    case 9: return [2 /*return*/];
                }
            });
        });
    };
    // Throws
    OpenSeaPort.prototype._sellOrderValidationAndApprovals = function (_a) {
        var order = _a.order, accountAddress = _a.accountAddress, buyerEmail = _a.buyerEmail;
        return __awaiter(this, void 0, void 0, function () {
            var schema, wyAssets, tokenAddress, minimumAmount, sellValid;
            return __generator(this, function (_b) {
                switch (_b.label) {
                    case 0:
                        schema = this._getSchema(order.metadata.schema);
                        wyAssets = order.metadata.bundle
                            ? order.metadata.bundle.assets
                            : order.metadata.asset
                                ? [order.metadata.asset]
                                : [];
                        tokenAddress = order.paymentToken;
                        return [4 /*yield*/, this._approveAll({ schema: schema, wyAssets: wyAssets, accountAddress: accountAddress })
                            // For fulfilling bids,
                            // need to approve access to fungible token because of the way fees are paid
                            // This can be done at a higher level to show UI
                        ];
                    case 1:
                        _b.sent();
                        if (!(tokenAddress != utils_1.NULL_ADDRESS)) return [3 /*break*/, 3];
                        minimumAmount = utils_1.makeBigNumber(order.basePrice);
                        return [4 /*yield*/, this.approveFungibleToken({ accountAddress: accountAddress, tokenAddress: tokenAddress, minimumAmount: minimumAmount })];
                    case 2:
                        _b.sent();
                        _b.label = 3;
                    case 3:
                        if (!buyerEmail) return [3 /*break*/, 5];
                        if (!order.metadata.asset) {
                            throw new Error("Whitelisting only available for assets.");
                        }
                        return [4 /*yield*/, this.api.postAssetWhitelist(order.metadata.asset.address, order.metadata.asset.id, buyerEmail)];
                    case 4:
                        _b.sent();
                        _b.label = 5;
                    case 5: return [4 /*yield*/, this._wyvernProtocolReadOnly.wyvernExchange.validateOrderParameters_.callAsync([order.exchange, order.maker, order.taker, order.feeRecipient, order.target, order.staticTarget, order.paymentToken], [order.makerRelayerFee, order.takerRelayerFee, order.makerProtocolFee, order.takerProtocolFee, order.basePrice, order.extra, order.listingTime, order.expirationTime, order.salt], order.feeMethod, order.side, order.saleKind, order.howToCall, order.calldata, order.replacementPattern, order.staticExtradata, { from: accountAddress })];
                    case 6:
                        sellValid = _b.sent();
                        if (!sellValid) {
                            console.error(order);
                            throw new Error("Failed to validate sell order parameters. Make sure you're on the right network!");
                        }
                        return [2 /*return*/];
                }
            });
        });
    };
    /**
     * Instead of signing an off-chain order, you can approve an order
     * with on on-chain transaction using this method
     * @param order Order to approve
     * @returns Transaction hash of the approval transaction
     */
    OpenSeaPort.prototype._approveOrder = function (order) {
        return __awaiter(this, void 0, void 0, function () {
            var accountAddress, gasPrice, includeInOrderBook, transactionHash;
            var _this = this;
            return __generator(this, function (_a) {
                switch (_a.label) {
                    case 0:
                        accountAddress = order.maker;
                        return [4 /*yield*/, this._computeGasPrice()];
                    case 1:
                        gasPrice = _a.sent();
                        includeInOrderBook = true;
                        this._dispatch(types_1.EventType.ApproveOrder, { order: order, accountAddress: accountAddress });
                        return [4 /*yield*/, this._wyvernProtocol.wyvernExchange.approveOrder_.sendTransactionAsync([order.exchange, order.maker, order.taker, order.feeRecipient, order.target, order.staticTarget, order.paymentToken], [order.makerRelayerFee, order.takerRelayerFee, order.makerProtocolFee, order.takerProtocolFee, order.basePrice, order.extra, order.listingTime, order.expirationTime, order.salt], order.feeMethod, order.side, order.saleKind, order.howToCall, order.calldata, order.replacementPattern, order.staticExtradata, includeInOrderBook, { from: accountAddress, gasPrice: gasPrice })];
                    case 2:
                        transactionHash = _a.sent();
                        return [4 /*yield*/, this._confirmTransaction(transactionHash.toString(), types_1.EventType.ApproveOrder, "Approving order", function () { return __awaiter(_this, void 0, void 0, function () {
                                var isApproved;
                                return __generator(this, function (_a) {
                                    switch (_a.label) {
                                        case 0: return [4 /*yield*/, this._validateOrder(order)];
                                        case 1:
                                            isApproved = _a.sent();
                                            return [2 /*return*/, isApproved];
                                    }
                                });
                            }); })];
                    case 3:
                        _a.sent();
                        return [2 /*return*/, transactionHash];
                }
            });
        });
    };
    OpenSeaPort.prototype._validateOrder = function (order) {
        return __awaiter(this, void 0, void 0, function () {
            var isValid;
            return __generator(this, function (_a) {
                switch (_a.label) {
                    case 0: return [4 /*yield*/, this._wyvernProtocolReadOnly.wyvernExchange.validateOrder_.callAsync([order.exchange, order.maker, order.taker, order.feeRecipient, order.target, order.staticTarget, order.paymentToken], [order.makerRelayerFee, order.takerRelayerFee, order.makerProtocolFee, order.takerProtocolFee, order.basePrice, order.extra, order.listingTime, order.expirationTime, order.salt], order.feeMethod, order.side, order.saleKind, order.howToCall, order.calldata, order.replacementPattern, order.staticExtradata, order.v || 0, order.r || utils_1.NULL_BLOCK_HASH, order.s || utils_1.NULL_BLOCK_HASH)];
                    case 1:
                        isValid = _a.sent();
                        return [2 /*return*/, isValid];
                }
            });
        });
    };
    OpenSeaPort.prototype._approveAll = function (_a) {
        var schema = _a.schema, wyAssets = _a.wyAssets, accountAddress = _a.accountAddress, _b = _a.proxyAddress, proxyAddress = _b === void 0 ? null : _b;
        return __awaiter(this, void 0, void 0, function () {
            var _c, proxy, contractsWithApproveAll;
            var _this = this;
            return __generator(this, function (_d) {
                switch (_d.label) {
                    case 0:
                        _c = proxyAddress;
                        if (_c) return [3 /*break*/, 2];
                        return [4 /*yield*/, this._getProxy(accountAddress)];
                    case 1:
                        _c = (_d.sent());
                        _d.label = 2;
                    case 2:
                        proxyAddress = _c;
                        if (!!proxyAddress) return [3 /*break*/, 4];
                        return [4 /*yield*/, this._initializeProxy(accountAddress)];
                    case 3:
                        proxyAddress = _d.sent();
                        _d.label = 4;
                    case 4:
                        proxy = proxyAddress;
                        contractsWithApproveAll = [];
                        return [2 /*return*/, Promise.all(wyAssets.map(function (wyAsset) { return __awaiter(_this, void 0, void 0, function () {
                                var where, wyNFTAsset, wyFTAsset;
                                return __generator(this, function (_a) {
                                    switch (_a.label) {
                                        case 0: return [4 /*yield*/, utils_1.findAsset(this.web3, { account: accountAddress, proxy: proxy, wyAsset: wyAsset, schema: schema })];
                                        case 1:
                                            where = _a.sent();
                                            if (where == types_1.WyvernAssetLocation.Other) {
                                                // small todo: handle the 'proxy' case, which shouldn't happen ever anyway
                                                throw new Error('You do not own this asset.');
                                            }
                                            switch (schema.name) {
                                                case types_1.WyvernSchemaName.ERC721:
                                                case types_1.WyvernSchemaName.ERC1155:
                                                case types_1.WyvernSchemaName.Enjin:
                                                    wyNFTAsset = wyAsset;
                                                    return [2 /*return*/, this.approveNonFungibleToken({
                                                            tokenId: wyNFTAsset.id.toString(),
                                                            tokenAddress: wyNFTAsset.address,
                                                            accountAddress: accountAddress,
                                                            proxyAddress: proxyAddress,
                                                            skipApproveAllIfTokenAddressIn: contractsWithApproveAll
                                                        })];
                                                case types_1.WyvernSchemaName.ERC20:
                                                    wyFTAsset = wyAsset;
                                                    return [2 /*return*/, this.approveFungibleToken({
                                                            tokenAddress: wyFTAsset.address,
                                                            accountAddress: accountAddress
                                                        })
                                                        // For other assets, including contracts:
                                                        // Send them to the user's proxy
                                                        // if (where != WyvernAssetLocation.Proxy) {
                                                        //   return this.transferOne({
                                                        //     schemaName: schema.name,
                                                        //     asset: wyAsset,
                                                        //     isWyvernAsset: true,
                                                        //     fromAddress: accountAddress,
                                                        //     toAddress: proxy
                                                        //   })
                                                        // }
                                                        // return true
                                                    ];
                                                // For other assets, including contracts:
                                                // Send them to the user's proxy
                                                // if (where != WyvernAssetLocation.Proxy) {
                                                //   return this.transferOne({
                                                //     schemaName: schema.name,
                                                //     asset: wyAsset,
                                                //     isWyvernAsset: true,
                                                //     fromAddress: accountAddress,
                                                //     toAddress: proxy
                                                //   })
                                                // }
                                                // return true
                                            }
                                            return [2 /*return*/];
                                    }
                                });
                            }); }))];
                }
            });
        });
    };
    // Throws
    OpenSeaPort.prototype._buyOrderValidationAndApprovals = function (_a) {
        var order = _a.order, counterOrder = _a.counterOrder, accountAddress = _a.accountAddress;
        return __awaiter(this, void 0, void 0, function () {
            var tokenAddress, balance, minimumAmount, buyValid;
            return __generator(this, function (_b) {
                switch (_b.label) {
                    case 0:
                        tokenAddress = order.paymentToken;
                        if (!(tokenAddress != utils_1.NULL_ADDRESS)) return [3 /*break*/, 5];
                        return [4 /*yield*/, this.getTokenBalance({ accountAddress: accountAddress, tokenAddress: tokenAddress })
                            /* NOTE: no buy-side auctions for now, so sell.saleKind === 0 */
                        ];
                    case 1:
                        balance = _b.sent();
                        minimumAmount = utils_1.makeBigNumber(order.basePrice);
                        if (!counterOrder) return [3 /*break*/, 3];
                        return [4 /*yield*/, this._getRequiredAmountForTakingSellOrder(counterOrder)];
                    case 2:
                        minimumAmount = _b.sent();
                        _b.label = 3;
                    case 3:
                        // Check WETH balance
                        if (balance.toNumber() < minimumAmount.toNumber()) {
                            if (tokenAddress == WyvernSchemas.tokens[this._networkName].canonicalWrappedEther.address) {
                                throw new Error('Insufficient balance. You may need to wrap Ether.');
                            }
                            else {
                                throw new Error('Insufficient balance.');
                            }
                        }
                        // Check token approval
                        // This can be done at a higher level to show UI
                        return [4 /*yield*/, this.approveFungibleToken({ accountAddress: accountAddress, tokenAddress: tokenAddress, minimumAmount: minimumAmount })];
                    case 4:
                        // Check token approval
                        // This can be done at a higher level to show UI
                        _b.sent();
                        _b.label = 5;
                    case 5: return [4 /*yield*/, this._wyvernProtocolReadOnly.wyvernExchange.validateOrderParameters_.callAsync([order.exchange, order.maker, order.taker, order.feeRecipient, order.target, order.staticTarget, order.paymentToken], [order.makerRelayerFee, order.takerRelayerFee, order.makerProtocolFee, order.takerProtocolFee, order.basePrice, order.extra, order.listingTime, order.expirationTime, order.salt], order.feeMethod, order.side, order.saleKind, order.howToCall, order.calldata, order.replacementPattern, order.staticExtradata, { from: accountAddress })];
                    case 6:
                        buyValid = _b.sent();
                        if (!buyValid) {
                            console.error(order);
                            throw new Error("Failed to validate buy order parameters. Make sure you're on the right network!");
                        }
                        return [2 /*return*/];
                }
            });
        });
    };
    /**
     * Get the listing and expiration time paramters for a new order
     * @param expirationTimestamp Timestamp to expire the order, or 0 for non-expiring
     * @param waitingForBestCounterOrder Whether this order should be hidden until the best match is found
     */
    OpenSeaPort.prototype._getTimeParameters = function (expirationTimestamp, waitingForBestCounterOrder) {
        if (waitingForBestCounterOrder === void 0) { waitingForBestCounterOrder = false; }
        // Validation
        var minExpirationTimestamp = Date.now() / 1000 + utils_1.MIN_EXPIRATION_SECONDS;
        if (expirationTimestamp != 0 && expirationTimestamp < minExpirationTimestamp) {
            throw new Error("Expiration time must be at least " + utils_1.MIN_EXPIRATION_SECONDS + " seconds from now, or zero (non-expiring).");
        }
        if (waitingForBestCounterOrder && expirationTimestamp == 0) {
            throw new Error('English auctions must have an expiration time.');
        }
        var listingTimestamp;
        if (waitingForBestCounterOrder) {
            listingTimestamp = expirationTimestamp;
            // Expire one week from now, to ensure server can match it
            // Later, this will expire closer to the listingTime
            expirationTimestamp = expirationTimestamp + utils_1.ORDER_MATCHING_LATENCY_SECONDS;
        }
        else {
            // Small offset to account for latency
            listingTimestamp = Math.round(Date.now() / 1000 - 100);
        }
        return {
            listingTime: utils_1.makeBigNumber(listingTimestamp),
            expirationTime: utils_1.makeBigNumber(expirationTimestamp),
        };
    };
    /**
     * Compute the `basePrice` and `extra` parameters to be used to price an order.
     * Also validates the expiration time and auction type.
     * @param tokenAddress Address of the ERC-20 token to use for trading.
     * Use the null address for ETH
     * @param expirationTime When the auction expires, or 0 if never.
     * @param startAmount The base value for the order, in the token's main units (e.g. ETH instead of wei)
     * @param endAmount The end value for the order, in the token's main units (e.g. ETH instead of wei). If unspecified, the order's `extra` attribute will be 0
     * @param waitingForBestCounterOrder If true, this is an English auction order that should increase in price with every counter order until `expirationTime`.
     */
    OpenSeaPort.prototype._getPriceParameters = function (tokenAddress, expirationTime, startAmount, endAmount, waitingForBestCounterOrder) {
        if (waitingForBestCounterOrder === void 0) { waitingForBestCounterOrder = false; }
        return __awaiter(this, void 0, void 0, function () {
            var priceDiff, isEther, tokens, token, basePrice, extra;
            return __generator(this, function (_a) {
                switch (_a.label) {
                    case 0:
                        priceDiff = endAmount != null
                            ? startAmount - endAmount
                            : 0;
                        isEther = tokenAddress == utils_1.NULL_ADDRESS;
                        return [4 /*yield*/, this.getFungibleTokens({ address: tokenAddress })];
                    case 1:
                        tokens = _a.sent();
                        token = tokens[0];
                        // Validation
                        if (isNaN(startAmount) || startAmount == null || startAmount < 0) {
                            throw new Error("Starting price must be a number >= 0");
                        }
                        if (!isEther && !token) {
                            throw new Error("No ERC-20 token found for '" + tokenAddress + "'");
                        }
                        if (isEther && waitingForBestCounterOrder) {
                            throw new Error("English auctions must use wrapped ETH or an ERC-20 token.");
                        }
                        if (priceDiff < 0) {
                            throw new Error('End price must be less than or equal to the start price.');
                        }
                        if (priceDiff > 0 && expirationTime == 0) {
                            throw new Error('Expiration time must be set if order will change in price.');
                        }
                        basePrice = isEther
                            ? utils_1.makeBigNumber(this.web3.toWei(startAmount, 'ether')).round()
                            : wyvern_js_1.WyvernProtocol.toBaseUnitAmount(utils_1.makeBigNumber(startAmount), token.decimals);
                        extra = isEther
                            ? utils_1.makeBigNumber(this.web3.toWei(priceDiff, 'ether')).round()
                            : wyvern_js_1.WyvernProtocol.toBaseUnitAmount(utils_1.makeBigNumber(priceDiff), token.decimals);
                        return [2 /*return*/, { basePrice: basePrice, extra: extra }];
                }
            });
        });
    };
    OpenSeaPort.prototype._getMetadata = function (order, referrerAddress) {
        // TODO order.referrer
        if (!referrerAddress || !ethereumjs_util_1.isValidAddress(referrerAddress)) {
            return undefined;
        }
        return referrerAddress;
    };
    OpenSeaPort.prototype._atomicMatch = function (_a) {
        var buy = _a.buy, sell = _a.sell, accountAddress = _a.accountAddress, _b = _a.metadata, metadata = _b === void 0 ? utils_1.NULL_BLOCK_HASH : _b;
        return __awaiter(this, void 0, void 0, function () {
            var value, shouldValidateBuy, shouldValidateSell, txHash, gasPrice, txnData, args, gasEstimate, error_12, error_13;
            return __generator(this, function (_c) {
                switch (_c.label) {
                    case 0:
                        shouldValidateBuy = true;
                        shouldValidateSell = true;
                        if (!(sell.maker.toLowerCase() == accountAddress.toLowerCase())) return [3 /*break*/, 2];
                        // USER IS THE SELLER, only validate the buy order
                        return [4 /*yield*/, this._sellOrderValidationAndApprovals({ order: sell, accountAddress: accountAddress })];
                    case 1:
                        // USER IS THE SELLER, only validate the buy order
                        _c.sent();
                        shouldValidateSell = false;
                        return [3 /*break*/, 6];
                    case 2:
                        if (!(buy.maker.toLowerCase() == accountAddress.toLowerCase())) return [3 /*break*/, 6];
                        // USER IS THE BUYER, only validate the sell order
                        return [4 /*yield*/, this._buyOrderValidationAndApprovals({ order: buy, counterOrder: sell, accountAddress: accountAddress })];
                    case 3:
                        // USER IS THE BUYER, only validate the sell order
                        _c.sent();
                        shouldValidateBuy = false;
                        if (!(buy.paymentToken == utils_1.NULL_ADDRESS)) return [3 /*break*/, 5];
                        return [4 /*yield*/, this._getRequiredAmountForTakingSellOrder(sell)];
                    case 4:
                        value = _c.sent();
                        _c.label = 5;
                    case 5: return [3 /*break*/, 6];
                    case 6: return [4 /*yield*/, this._validateMatch({ buy: buy, sell: sell, accountAddress: accountAddress, shouldValidateBuy: shouldValidateBuy, shouldValidateSell: shouldValidateSell })];
                    case 7:
                        _c.sent();
                        this._dispatch(types_1.EventType.MatchOrders, { buy: buy, sell: sell, accountAddress: accountAddress, matchMetadata: metadata });
                        return [4 /*yield*/, this._computeGasPrice()];
                    case 8:
                        gasPrice = _c.sent();
                        txnData = { from: accountAddress, value: value, gasPrice: gasPrice };
                        args = [
                            [buy.exchange, buy.maker, buy.taker, buy.feeRecipient, buy.target,
                                buy.staticTarget, buy.paymentToken, sell.exchange, sell.maker, sell.taker, sell.feeRecipient, sell.target, sell.staticTarget, sell.paymentToken],
                            [buy.makerRelayerFee, buy.takerRelayerFee, buy.makerProtocolFee, buy.takerProtocolFee, buy.basePrice, buy.extra, buy.listingTime, buy.expirationTime, buy.salt, sell.makerRelayerFee, sell.takerRelayerFee, sell.makerProtocolFee, sell.takerProtocolFee, sell.basePrice, sell.extra, sell.listingTime, sell.expirationTime, sell.salt],
                            [buy.feeMethod, buy.side, buy.saleKind, buy.howToCall, sell.feeMethod, sell.side, sell.saleKind, sell.howToCall],
                            buy.calldata,
                            sell.calldata,
                            buy.replacementPattern,
                            sell.replacementPattern,
                            buy.staticExtradata,
                            sell.staticExtradata,
                            [
                                buy.v || 0,
                                sell.v || 0
                            ],
                            [
                                buy.r || utils_1.NULL_BLOCK_HASH,
                                buy.s || utils_1.NULL_BLOCK_HASH,
                                sell.r || utils_1.NULL_BLOCK_HASH,
                                sell.s || utils_1.NULL_BLOCK_HASH,
                                metadata
                            ]
                        ];
                        _c.label = 9;
                    case 9:
                        _c.trys.push([9, 11, , 12]);
                        return [4 /*yield*/, this._wyvernProtocolReadOnly.wyvernExchange.atomicMatch_.estimateGasAsync(args[0], args[1], args[2], args[3], args[4], args[5], args[6], args[7], args[8], args[9], args[10], txnData)];
                    case 10:
                        gasEstimate = _c.sent();
                        txnData.gas = this._correctGasAmount(gasEstimate);
                        return [3 /*break*/, 12];
                    case 11:
                        error_12 = _c.sent();
                        console.error(error_12);
                        throw new Error("Oops, the Ethereum network rejected this transaction :( The OpenSea devs have been alerted, but this problem is typically due an item being locked or untransferrable. The exact error was \"" + error_12.message.substr(0, utils_1.MAX_ERROR_LENGTH) + "...\"");
                    case 12:
                        _c.trys.push([12, 14, , 15]);
                        this.logger("Fulfilling order with gas set to " + txnData.gas);
                        return [4 /*yield*/, this._wyvernProtocol.wyvernExchange.atomicMatch_.sendTransactionAsync(args[0], args[1], args[2], args[3], args[4], args[5], args[6], args[7], args[8], args[9], args[10], txnData)];
                    case 13:
                        txHash = _c.sent();
                        return [3 /*break*/, 15];
                    case 14:
                        error_13 = _c.sent();
                        console.error(error_13);
                        this._dispatch(types_1.EventType.TransactionDenied, { error: error_13, buy: buy, sell: sell, accountAddress: accountAddress, matchMetadata: metadata });
                        throw new Error("Failed to authorize transaction: \"" + (error_13.message
                            ? error_13.message
                            : 'user denied') + "...\"");
                    case 15: return [2 /*return*/, txHash];
                }
            });
        });
    };
    OpenSeaPort.prototype._getRequiredAmountForTakingSellOrder = function (sell) {
        return __awaiter(this, void 0, void 0, function () {
            var currentPrice, estimatedPrice, maxPrice, feePercentage, fee;
            return __generator(this, function (_a) {
                switch (_a.label) {
                    case 0: return [4 /*yield*/, this.getCurrentPrice(sell)];
                    case 1:
                        currentPrice = _a.sent();
                        estimatedPrice = utils_1.estimateCurrentPrice(sell);
                        maxPrice = bignumber_js_1.BigNumber.max(currentPrice, estimatedPrice);
                        // TODO Why is this not always a big number?
                        sell.takerRelayerFee = utils_1.makeBigNumber(sell.takerRelayerFee);
                        feePercentage = sell.takerRelayerFee.div(utils_1.INVERSE_BASIS_POINT);
                        fee = feePercentage.times(maxPrice);
                        return [2 /*return*/, fee.plus(maxPrice).ceil()];
                }
            });
        });
    };
    OpenSeaPort.prototype._authorizeOrder = function (order) {
        return __awaiter(this, void 0, void 0, function () {
            var message, signerAddress, signature, error_14;
            return __generator(this, function (_a) {
                switch (_a.label) {
                    case 0:
                        message = order.hash;
                        signerAddress = order.maker;
                        this._dispatch(types_1.EventType.CreateOrder, { order: order, accountAddress: order.maker });
                        _a.label = 1;
                    case 1:
                        _a.trys.push([1, 4, , 5]);
                        return [4 /*yield*/, utils_1.personalSignAsync(this.web3, message, signerAddress)];
                    case 2:
                        signature = _a.sent();
                        if (signature) {
                            return [2 /*return*/, signature];
                        }
                        // The web3 provider is probably a smart contract wallet
                        // Fallback to on-chain approval
                        return [4 /*yield*/, this._approveOrder(order)
                            // Return an empty signature
                        ];
                    case 3:
                        // The web3 provider is probably a smart contract wallet
                        // Fallback to on-chain approval
                        _a.sent();
                        // Return an empty signature
                        return [2 /*return*/, {}];
                    case 4:
                        error_14 = _a.sent();
                        this._dispatch(types_1.EventType.OrderDenied, { order: order, accountAddress: signerAddress });
                        throw error_14;
                    case 5: return [2 /*return*/];
                }
            });
        });
    };
    OpenSeaPort.prototype._getSchema = function (schemaName) {
        var schema = WyvernSchemas.schemas[this._networkName].filter(function (s) { return s.name == schemaName; })[0];
        if (!schema) {
            throw new Error('Trading for this asset is not yet supported. Please contact us or check back later!');
        }
        return schema;
    };
    OpenSeaPort.prototype._dispatch = function (event, data) {
        this._emitter.emit(event, data);
    };
    OpenSeaPort.prototype._confirmTransaction = function (transactionHash, event, description, testForSuccess) {
        return __awaiter(this, void 0, void 0, function () {
            var transactionEventData, error_15;
            return __generator(this, function (_a) {
                switch (_a.label) {
                    case 0:
                        transactionEventData = { transactionHash: transactionHash, event: event };
                        this.logger("Transaction started: " + description);
                        if (!(transactionHash == utils_1.NULL_BLOCK_HASH)) return [3 /*break*/, 3];
                        // This was a smart contract wallet that doesn't know the transaction
                        this._dispatch(types_1.EventType.TransactionCreated, { event: event });
                        if (!!testForSuccess) return [3 /*break*/, 2];
                        // Wait if test not implemented
                        this.logger("Unknown action, waiting 1 minute: " + description);
                        return [4 /*yield*/, utils_1.delay(60 * 1000)];
                    case 1:
                        _a.sent();
                        return [2 /*return*/];
                    case 2: return [2 /*return*/, this._pollCallbackForConfirmation(event, description, testForSuccess)];
                    case 3:
                        _a.trys.push([3, 5, , 6]);
                        this._dispatch(types_1.EventType.TransactionCreated, transactionEventData);
                        return [4 /*yield*/, utils_1.confirmTransaction(this.web3, transactionHash)];
                    case 4:
                        _a.sent();
                        this.logger("Transaction succeeded: " + description);
                        this._dispatch(types_1.EventType.TransactionConfirmed, transactionEventData);
                        return [3 /*break*/, 6];
                    case 5:
                        error_15 = _a.sent();
                        this.logger("Transaction failed: " + description);
                        this._dispatch(types_1.EventType.TransactionFailed, __assign({}, transactionEventData, { error: error_15 }));
                        throw error_15;
                    case 6: return [2 /*return*/];
                }
            });
        });
    };
    OpenSeaPort.prototype._pollCallbackForConfirmation = function (event, description, testForSuccess) {
        return __awaiter(this, void 0, void 0, function () {
            var _this = this;
            return __generator(this, function (_a) {
                return [2 /*return*/, new Promise(function (resolve, reject) { return __awaiter(_this, void 0, void 0, function () {
                        var initialRetries, testResolve;
                        var _this = this;
                        return __generator(this, function (_a) {
                            initialRetries = 60;
                            testResolve = function (retries) { return __awaiter(_this, void 0, void 0, function () {
                                var wasSuccessful;
                                return __generator(this, function (_a) {
                                    switch (_a.label) {
                                        case 0: return [4 /*yield*/, testForSuccess()];
                                        case 1:
                                            wasSuccessful = _a.sent();
                                            if (wasSuccessful) {
                                                this.logger("Transaction succeeded: " + description);
                                                this._dispatch(types_1.EventType.TransactionConfirmed, { event: event });
                                                return [2 /*return*/, resolve()];
                                            }
                                            else if (retries <= 0) {
                                                return [2 /*return*/, reject()];
                                            }
                                            if (retries % 10 == 0) {
                                                this.logger("Tested transaction " + (initialRetries - retries + 1) + " times: " + description);
                                            }
                                            return [4 /*yield*/, utils_1.delay(5000)];
                                        case 2:
                                            _a.sent();
                                            return [2 /*return*/, testResolve(retries - 1)];
                                    }
                                });
                            }); };
                            return [2 /*return*/, testResolve(initialRetries)];
                        });
                    }); })];
            });
        });
    };
    return OpenSeaPort;
}());
exports.OpenSeaPort = OpenSeaPort;
//# sourceMappingURL=seaport.js.map<|MERGE_RESOLUTION|>--- conflicted
+++ resolved
@@ -370,43 +370,19 @@
      * @param schemaName The Wyvern schema name corresponding to the asset type
      */
     OpenSeaPort.prototype.createSellOrder = function (_a) {
-<<<<<<< HEAD
-        var tokenId = _a.tokenId, tokenAddress = _a.tokenAddress, asset = _a.asset, accountAddress = _a.accountAddress, startAmount = _a.startAmount, endAmount = _a.endAmount, _b = _a.quantity, quantity = _b === void 0 ? 1 : _b, _c = _a.expirationTime, expirationTime = _c === void 0 ? 0 : _c, _d = _a.waitForHighestBid, waitForHighestBid = _d === void 0 ? false : _d, _e = _a.paymentTokenAddress, paymentTokenAddress = _e === void 0 ? utils_1.NULL_ADDRESS : _e, _f = _a.extraBountyBasisPoints, extraBountyBasisPoints = _f === void 0 ? 0 : _f, _g = _a.buyerAddress, buyerAddress = _g === void 0 ? utils_1.NULL_ADDRESS : _g, _h = _a.schemaName, schemaName = _h === void 0 ? types_1.WyvernSchemaName.ERC721 : _h;
+        var tokenId = _a.tokenId, tokenAddress = _a.tokenAddress, asset = _a.asset, accountAddress = _a.accountAddress, startAmount = _a.startAmount, endAmount = _a.endAmount, _b = _a.quantity, quantity = _b === void 0 ? 1 : _b, _c = _a.expirationTime, expirationTime = _c === void 0 ? 0 : _c, _d = _a.waitForHighestBid, waitForHighestBid = _d === void 0 ? false : _d, paymentTokenAddress = _a.paymentTokenAddress, _e = _a.extraBountyBasisPoints, extraBountyBasisPoints = _e === void 0 ? 0 : _e, buyerAddress = _a.buyerAddress, buyerEmail = _a.buyerEmail, _f = _a.schemaName, schemaName = _f === void 0 ? types_1.WyvernSchemaName.ERC721 : _f;
         return __awaiter(this, void 0, void 0, function () {
             var order, hashedOrder, signature, error_3, orderWithSignature;
-            return __generator(this, function (_j) {
-                switch (_j.label) {
+            return __generator(this, function (_g) {
+                switch (_g.label) {
                     case 0:
                         if (!asset && tokenAddress && tokenId) {
                             utils_1.onDeprecated("Use `asset` instead of `tokenAddress`");
                             asset = { tokenAddress: tokenAddress, tokenId: tokenId };
                         }
-                        return [4 /*yield*/, this._makeSellOrder({ asset: asset, quantity: quantity, accountAddress: accountAddress, startAmount: startAmount, endAmount: endAmount, expirationTime: expirationTime, waitForHighestBid: waitForHighestBid, paymentTokenAddress: paymentTokenAddress, extraBountyBasisPoints: extraBountyBasisPoints, buyerAddress: buyerAddress, schemaName: schemaName })];
-                    case 1:
-                        order = _j.sent();
-                        return [4 /*yield*/, this._validateSellOrderParameters({ order: order, accountAddress: accountAddress })];
-                    case 2:
-                        _j.sent();
-                        hashedOrder = __assign({}, order, { hash: utils_1.getOrderHash(order) });
-                        _j.label = 3;
-                    case 3:
-                        _j.trys.push([3, 5, , 6]);
-                        return [4 /*yield*/, this._authorizeOrder(hashedOrder)];
-                    case 4:
-                        signature = _j.sent();
-                        return [3 /*break*/, 6];
-                    case 5:
-                        error_3 = _j.sent();
-=======
-        var tokenId = _a.tokenId, tokenAddress = _a.tokenAddress, accountAddress = _a.accountAddress, startAmount = _a.startAmount, endAmount = _a.endAmount, _b = _a.expirationTime, expirationTime = _b === void 0 ? 0 : _b, _c = _a.waitForHighestBid, waitForHighestBid = _c === void 0 ? false : _c, paymentTokenAddress = _a.paymentTokenAddress, _d = _a.extraBountyBasisPoints, extraBountyBasisPoints = _d === void 0 ? 0 : _d, buyerAddress = _a.buyerAddress, buyerEmail = _a.buyerEmail, _e = _a.schemaName, schemaName = _e === void 0 ? types_1.WyvernSchemaName.ERC721 : _e;
-        return __awaiter(this, void 0, void 0, function () {
-            var asset, order, hashedOrder, signature, error_3, orderWithSignature;
-            return __generator(this, function (_f) {
-                switch (_f.label) {
-                    case 0:
-                        asset = { tokenAddress: tokenAddress, tokenId: tokenId };
                         return [4 /*yield*/, this._makeSellOrder({
                                 asset: asset,
+                                quantity: quantity,
                                 accountAddress: accountAddress,
                                 startAmount: startAmount,
                                 endAmount: endAmount,
@@ -418,21 +394,20 @@
                                 schemaName: schemaName
                             })];
                     case 1:
-                        order = _f.sent();
+                        order = _g.sent();
                         return [4 /*yield*/, this._sellOrderValidationAndApprovals({ order: order, accountAddress: accountAddress, buyerEmail: buyerEmail })];
                     case 2:
-                        _f.sent();
+                        _g.sent();
                         hashedOrder = __assign({}, order, { hash: utils_1.getOrderHash(order) });
-                        _f.label = 3;
-                    case 3:
-                        _f.trys.push([3, 5, , 6]);
+                        _g.label = 3;
+                    case 3:
+                        _g.trys.push([3, 5, , 6]);
                         return [4 /*yield*/, this._authorizeOrder(hashedOrder)];
                     case 4:
-                        signature = _f.sent();
+                        signature = _g.sent();
                         return [3 /*break*/, 6];
                     case 5:
-                        error_3 = _f.sent();
->>>>>>> fa3d58b4
+                        error_3 = _g.sent();
                         console.error(error_3);
                         throw new Error("You declined to authorize your auction");
                     case 6:
@@ -2018,7 +1993,7 @@
     OpenSeaPort.prototype._sellOrderValidationAndApprovals = function (_a) {
         var order = _a.order, accountAddress = _a.accountAddress, buyerEmail = _a.buyerEmail;
         return __awaiter(this, void 0, void 0, function () {
-            var schema, wyAssets, tokenAddress, minimumAmount, sellValid;
+            var schema, wyAssets, tokenAddress, minimumAmount, asset, sellValid;
             return __generator(this, function (_b) {
                 switch (_b.label) {
                     case 0:
@@ -2044,10 +2019,11 @@
                         _b.label = 3;
                     case 3:
                         if (!buyerEmail) return [3 /*break*/, 5];
-                        if (!order.metadata.asset) {
-                            throw new Error("Whitelisting only available for assets.");
-                        }
-                        return [4 /*yield*/, this.api.postAssetWhitelist(order.metadata.asset.address, order.metadata.asset.id, buyerEmail)];
+                        asset = order.metadata.asset;
+                        if (!asset || 'identifier' in asset) {
+                            throw new Error("Whitelisting only available for NFT assets.");
+                        }
+                        return [4 /*yield*/, this.api.postAssetWhitelist(asset.address, asset.id, buyerEmail)];
                     case 4:
                         _b.sent();
                         _b.label = 5;

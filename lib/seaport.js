--- conflicted
+++ resolved
@@ -1605,11 +1605,7 @@
                         _d.label = 1;
                     case 1:
                         _d.trys.push([1, 3, , 4]);
-<<<<<<< HEAD
-                        return [4 /*yield*/, utils_1.getTransferFeeSettings(this.web3, { asset: asset, accountAddress: accountAddress })];
-=======
-                        return [4 /*yield*/, utils_1.getTransferFeeSettings(this.web3ReadOnly, { asset: asset })];
->>>>>>> 8cf52c57
+                        return [4 /*yield*/, utils_1.getTransferFeeSettings(this.web3ReadOnly, { asset: asset, accountAddress: accountAddress })];
                     case 2:
                         result = _d.sent();
                         transferFee = result.transferFee != null ? result.transferFee : transferFee;
@@ -3007,7 +3003,7 @@
     OpenSeaPort.prototype._getSchema = function (schemaName) {
         var schema = WyvernSchemas.schemas[this._networkName].filter(function (s) { return s.name == schemaName; })[0];
         if (!schema) {
-            throw new Error('Trading for this asset is not yet supported. Please contact us or check back later!');
+            throw new Error("Trading for this asset (" + schemaName + ") is not yet supported. Please contact us or check back later!");
         }
         return schema;
     };

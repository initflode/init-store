{
  "include": [
    "./src/**/*",
    "./node_modules/web3-typescript-typings/index.d.ts",
    "./node_modules/types-bn/index.d.ts",
    "./node_modules/types-ethereumjs-util/index.d.ts"
  ],
  "compilerOptions": {
    "outDir": "lib",
    "target": "es5",
    "lib": ["dom", "esnext"],
    "allowSyntheticDefaultImports": true,
    "skipLibCheck": true,
    "forceConsistentCasingInFileNames": true,
    "noImplicitReturns": true,
    "noErrorTruncation": true,
    "noImplicitThis": false,
    "noUnusedLocals": true,
    "noUnusedParameters": true,
    "preserveConstEnums": true,
    "removeComments": false,
    "sourceMap": true,
    "strict": true,
    "declaration": true,
    "esModuleInterop": true,
<<<<<<< HEAD
    "module": "CommonJS",
=======
    "module": "commonjs",
>>>>>>> e4e07df8
    "moduleResolution": "node",
    "resolveJsonModule": true,
    "isolatedModules": true,
    "baseUrl": ".",
    "paths": {
      "buffer": ["./buffer-override.d.ts"]
    }
  }
}<|MERGE_RESOLUTION|>--- conflicted
+++ resolved
@@ -23,11 +23,7 @@
     "strict": true,
     "declaration": true,
     "esModuleInterop": true,
-<<<<<<< HEAD
-    "module": "CommonJS",
-=======
     "module": "commonjs",
->>>>>>> e4e07df8
     "moduleResolution": "node",
     "resolveJsonModule": true,
     "isolatedModules": true,

--- conflicted
+++ resolved
@@ -53,11 +53,7 @@
     "@typescript-eslint/eslint-plugin": "^5.7.0",
     "@typescript-eslint/parser": "^5.7.0",
     "chai": "4.3.4",
-<<<<<<< HEAD
-    "concurrently": "6.4.0",
-=======
     "concurrently": "6.5.1",
->>>>>>> fbce59ed
     "confusing-browser-globals": "^1.0.11",
     "coveralls": "^3.1.1",
     "eslint": "^8.4.1",

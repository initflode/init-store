{
  "name": "opensea-js",
<<<<<<< HEAD
  "version": "2.0.0-beta.13",
=======
  "version": "2.0.1",
>>>>>>> 27d865db
  "description": "JavaScript SDK for the OpenSea marketplace. Let users buy or sell crypto collectibles and other cryptogoods, all on your own site!",
  "license": "MIT",
  "author": "OpenSea Developers",
  "homepage": "https://docs.opensea.io/v1.0/reference",
  "repository": {
    "type": "git",
    "url": "git+https://github.com/ProjectOpenSea/opensea-js.git"
  },
  "bugs": {
    "url": "https://github.com/ProjectOpenSea/opensea-js/issues"
  },
  "main": "lib/index.js",
  "files": [
    "lib"
  ],
  "scripts": {
    "build": "tsc",
    "check-types": "tsc --noEmit --project tsconfig.json",
    "coverage-report": "nyc report --reporter=text-lcov | coveralls",
    "docs-build": "typedoc --out docs src/index.ts",
    "eslint:check": "eslint . --max-warnings 0 --ext .js,.ts",
    "lint:check": "concurrently \"yarn check-types\" \"yarn prettier:check\" \"yarn eslint:check\"",
    "prepare": "husky install && npm run build",
    "test": "TS_NODE_COMPILER_OPTIONS='{\"module\":\"commonjs\"}' TS_NODE_TRANSPILE_ONLY=true nyc mocha -r ts-node/register src/__tests__/**/*.ts --timeout 15000",
    "prettier:check": "prettier --check .",
    "prettier:check:package.json": "yarn prettier-package-json --list-different",
    "prettier:fix": "prettier --write ."
  },
  "types": "lib/index.d.ts",
  "dependencies": {
    "bignumber.js": "^4.1.0",
    "ethereumjs-abi": "git+https://github.com/ProjectWyvern/ethereumjs-abi.git",
    "ethereumjs-util": "^5.2.0",
    "fbemitter": "2.1.1",
    "isomorphic-unfetch": "^2.1.1",
    "lodash": "^4.17.21",
    "query-string": "^6.11.1",
    "web3": "0.20.7",
    "wyvern-js": "git+https://github.com/ProjectOpenSea/wyvern-js.git#v4.0.1",
    "wyvern-schemas": "git+https://github.com/ProjectOpenSea/wyvern-schemas.git#v0.15.1"
  },
  "devDependencies": {
    "@types/chai": "4.3.0",
    "@types/fbemitter": "^2.0.32",
    "@types/lodash": "^4.14.178",
    "@types/mocha": "^9.0.0",
    "@types/node": "^9.3.0",
    "@types/query-string": "^6.1.0",
    "@typescript-eslint/eslint-plugin": "^5.7.0",
    "@typescript-eslint/parser": "^5.7.0",
    "chai": "4.3.4",
    "concurrently": "6.5.1",
    "confusing-browser-globals": "^1.0.11",
    "coveralls": "^3.1.1",
    "eslint": "^8.4.1",
    "eslint-config-prettier": "^8.3.0",
    "eslint-import-resolver-typescript": "^2.5.0",
    "eslint-plugin-import": "^2.25.3",
    "eslint-plugin-jest": "^25.3.0",
    "eslint-plugin-prettier": "^4.0.0",
    "husky": "7.0.4",
    "lint-staged": "12.1.2",
    "mocha": "^9.1.3",
    "nyc": "^15.1.0",
    "prettier": "2.5.1",
    "prettier-package-json": "2.6.0",
    "ts-node": "10.4.0",
    "typedoc": "0.22.10",
    "types-bn": "^0.0.1",
    "types-ethereumjs-util": "0.0.8",
    "typescript": "4.5.4",
    "web3-typescript-typings": "^0.9.3"
  },
  "keywords": [
    "collectibles",
    "crypto",
    "ethereum",
    "javascript",
    "marketplace",
    "nft",
    "node",
    "non-fungible-tokens",
    "project-opensea",
    "sdk",
    "smart-contracts"
  ],
  "lint-staged": {
    "package.json": [
      "prettier-package-json --write"
    ],
    "**/*.{ts,tsx,js,jsx,html,md,mdx,yml,json}": [
      "prettier --write"
    ],
    "**/*.{ts,tsx,js,jsx}": [
      "eslint --cache --fix"
    ]
  }
}<|MERGE_RESOLUTION|>--- conflicted
+++ resolved
@@ -1,10 +1,6 @@
 {
   "name": "opensea-js",
-<<<<<<< HEAD
-  "version": "2.0.0-beta.13",
-=======
-  "version": "2.0.1",
->>>>>>> 27d865db
+  "version": "2.0.0-beta.14",
   "description": "JavaScript SDK for the OpenSea marketplace. Let users buy or sell crypto collectibles and other cryptogoods, all on your own site!",
   "license": "MIT",
   "author": "OpenSea Developers",
